#MacOrWindows: Mac  # Set to either "Mac" (also works for Linux) or "Windows" to ensure use of proper file directory separator "\" or "/
OverwriteResults: 0 # Overwrite existing results in output folder or create a new one; 0 = create new folder; 1 = overwrite existing results
PrintModel: 0 # Write the model formulation as an output; 0 = active; 1 = not active
<<<<<<< HEAD
SystemCO2Constraint: 2 # CO2 emissions constraint representation; 1 = Separate emissions constraint for HSC and Power; 2 = Combined emissions constraint for HSC and Power sectors (i.e. allow trading, with constraint form adopted from genx_settings)
=======
SystemCO2Constraint: 0 # CO2 emissions constraint representation; 1 = Separate emissions constraint for HSC and Power; 2 = Combined emissions constraint for HSC and Power sectors (i.e. allow trading, with constraint form adopted from genx_settings)
>>>>>>> 24482e82
Solver: Gurobi # Available solvers: Gurobi, CPLEX, CLP, Cbc
WriteShadowPrices: 1 # Write shadow prices of LP or relaxed MILP; 0 = not active; 1 = active
OperationWrapping: 1 # Sets temporal resolution of the model; 0 = single period to represent the full year, with first-last time step linked; 1 = multiple representative periods
TimeDomainReductionFolder: "TDR_Results" # Directory name where results from time domain reduction will be saved. If results already exist here, these will be used without running time domain reduction script again.
TimeDomainReduction: 1 # Time domain reduce (i.e. cluster) inputs based on Load_data.csv, Generators_variability.csv, and Fuels_data.csv; 0 = not active (use input data as provided); 1 = active (cluster input data, or use data that has already been clustered)


# Log file
Log: true # Flag whether log directed to file, turing this on will record basic output into log file and keep console io stream
LogFile: output.log  # Filename for log file<|MERGE_RESOLUTION|>--- conflicted
+++ resolved
@@ -1,11 +1,7 @@
 #MacOrWindows: Mac  # Set to either "Mac" (also works for Linux) or "Windows" to ensure use of proper file directory separator "\" or "/
 OverwriteResults: 0 # Overwrite existing results in output folder or create a new one; 0 = create new folder; 1 = overwrite existing results
 PrintModel: 0 # Write the model formulation as an output; 0 = active; 1 = not active
-<<<<<<< HEAD
-SystemCO2Constraint: 2 # CO2 emissions constraint representation; 1 = Separate emissions constraint for HSC and Power; 2 = Combined emissions constraint for HSC and Power sectors (i.e. allow trading, with constraint form adopted from genx_settings)
-=======
 SystemCO2Constraint: 0 # CO2 emissions constraint representation; 1 = Separate emissions constraint for HSC and Power; 2 = Combined emissions constraint for HSC and Power sectors (i.e. allow trading, with constraint form adopted from genx_settings)
->>>>>>> 24482e82
 Solver: Gurobi # Available solvers: Gurobi, CPLEX, CLP, Cbc
 WriteShadowPrices: 1 # Write shadow prices of LP or relaxed MILP; 0 = not active; 1 = active
 OperationWrapping: 1 # Sets temporal resolution of the model; 0 = single period to represent the full year, with first-last time step linked; 1 = multiple representative periods
