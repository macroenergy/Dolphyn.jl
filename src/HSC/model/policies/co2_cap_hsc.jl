--- conflicted
+++ resolved
@@ -37,13 +37,8 @@
 		@constraint(EP, cH2CO2Emissions_systemwide[cap=1:inputs["H2NCO2Cap"]],
 			sum(inputs["omega"][t] * EP[:eH2EmissionsByZone][z,t] for z=findall(x->x==1, inputs["dfH2CO2CapZones"][:,cap]), t=1:T) <=
 			sum(inputs["dfH2MaxCO2Rate"][z,cap] * sum(inputs["omega"][t] *
-<<<<<<< HEAD
 			(inputs["H2_D"][z,t] + EP[:eH2DemandByZoneG2P][z,t] -
 			 sum(EP[:vH2NSE][s,z,t] for s in 1:H2_SEG)) for t=1:T) for z = findall(x->x==1, inputs["dfH2CO2CapZones"][:,cap]))
-=======
-			(inputs["H2_D"][t,z] + EP[:eH2DemandByZoneG2P][z,t] -
-			 sum(EP[:vH2NSE][s,t,z] for s in 1:H2_SEG)) for t=1:T) for z = findall(x->x==1, inputs["dfH2CO2CapZones"][:,cap]))
->>>>>>> d927269b
 		)
 
 	## Generation + Rate-based: Emissions constraint in terms of rate (tonne CO2/tonne H2)
@@ -54,6 +49,6 @@
 		)
 	end
 
+    return EP
 
-    return EP
 end