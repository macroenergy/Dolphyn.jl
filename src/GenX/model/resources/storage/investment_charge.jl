"""
GenX: An Configurable Capacity Expansion Model
Copyright (C) 2021,  Massachusetts Institute of Technology
This program is free software; you can redistribute it and/or modify
it under the terms of the GNU General Public License as published by
the Free Software Foundation; either version 2 of the License, or
(at your option) any later version.
This program is distributed in the hope that it will be useful,
but WITHOUT ANY WARRANTY; without even the implied warranty of
MERCHANTABILITY or FITNESS FOR A PARTICULAR PURPOSE.  See the
GNU General Public License for more details.
A complete copy of the GNU General Public License v2 (GPLv2) is available
in LICENSE.txt.  Users uncompressing this from an archive may not have
received this license file.  If not, see <http://www.gnu.org/licenses/>.
"""

@doc raw"""
	investment_charge(EP::Model, inputs::Dict)

This function defines the expressions and constraints keeping track of total available storage charge capacity across all resources as well as constraints on capacity retirements. The function also adds investment and fixed O\&M related costs related to charge capacity to the objective function.

The total capacity of each resource is defined as the sum of the existing capacity plus the newly invested capacity minus any retired capacity.

```math
\begin{aligned}
& \Delta^{total,charge}_{y,z} =(\overline{\Delta^{charge}_{y,z}}+\Omega^{charge}_{y,z}-\Delta^{charge}_{y,z}) \forall y \in \mathcal{O}^{asym}, z \in \mathcal{Z}
\end{aligned}
```

One cannot retire more capacity than existing capacity.
```math
\begin{aligned}
&\Delta^{charge}_{y,z} \leq \overline{\Delta^{charge}_{y,z}}
	\hspace{4 cm}  \forall y \in \mathcal{O}^{asym}, z \in \mathcal{Z}
\end{aligned}
```

For resources where $\overline{\Omega_{y,z}^{charge}}$ and $\underline{\Omega_{y,z}^{charge}}$ is defined, then we impose constraints on minimum and maximum power capacity.
```math
\begin{aligned}
& \Delta^{total,charge}_{y,z} \leq \overline{\Omega}^{charge}_{y,z}
	\hspace{4 cm}  \forall y \in \mathcal{O}^{asym}, z \in \mathcal{Z} \\
& \Delta^{total,charge}_{y,z}  \geq \underline{\Omega}^{charge}_{y,z}
	\hspace{4 cm}  \forall y \in \mathcal{O}^{asym}, z \in \mathcal{Z}
\end{aligned}
```

In addition, this function adds investment and fixed O&M related costs related to charge capacity to the objective function:
```math
\begin{aligned}
& 	\sum_{y \in \mathcal{O}^{asym} } \sum_{z \in \mathcal{Z}}
	\left( (\pi^{INVEST,charge}_{y,z} \times    \Omega^{charge}_{y,z})
	+ (\pi^{FOM,charge}_{y,z} \times  \Delta^{total,charge}_{y,z})\right)
\end{aligned}
```
"""
function investment_charge(EP::Model, inputs::Dict)

    println("Charge Investment Module")

    dfGen = inputs["dfGen"]

    STOR_ASYMMETRIC = inputs["STOR_ASYMMETRIC"] # Set of storage resources with asymmetric (separte) charge/discharge capacity components

    NEW_CAP_CHARGE = inputs["NEW_CAP_CHARGE"] # Set of asymmetric charge/discharge storage resources eligible for new charge capacity
    RET_CAP_CHARGE = inputs["RET_CAP_CHARGE"] # Set of asymmetric charge/discharge storage resources eligible for charge capacity retirements

    ### Variables ###

    ## Storage capacity built and retired for storage resources with independent charge and discharge power capacities (STOR=2)

    # New installed charge capacity of resource "y"
    @variable(EP, vCAPCHARGE[y in NEW_CAP_CHARGE] >= 0)

    # Retired charge capacity of resource "y" from existing capacity
    @variable(EP, vRETCAPCHARGE[y in RET_CAP_CHARGE] >= 0)

    ### Expressions ###

    @expression(
        EP,
        eTotalCapCharge[y in STOR_ASYMMETRIC],
        if (y in intersect(NEW_CAP_CHARGE, RET_CAP_CHARGE))
            dfGen[!, :Existing_Charge_Cap_MW][y] + EP[:vCAPCHARGE][y] -
            EP[:vRETCAPCHARGE][y]
        elseif (y in setdiff(NEW_CAP_CHARGE, RET_CAP_CHARGE))
            dfGen[!, :Existing_Charge_Cap_MW][y] + EP[:vCAPCHARGE][y]
        elseif (y in setdiff(RET_CAP_CHARGE, NEW_CAP_CHARGE))
            dfGen[!, :Existing_Charge_Cap_MW][y] - EP[:vRETCAPCHARGE][y]
        else
            dfGen[!, :Existing_Charge_Cap_MW][y] + EP[:vZERO]
        end
    )

    ## Objective Function Expressions ##

    # Fixed costs for resource "y" = annuitized investment cost plus fixed O&M costs
    # If resource is not eligible for new charge capacity, fixed costs are only O&M costs
    @expression(
        EP,
        eCFixCharge[y in STOR_ASYMMETRIC],
        if y in NEW_CAP_CHARGE # Resources eligible for new charge capacity
            dfGen[!, :Inv_Cost_Charge_per_MWyr][y] * vCAPCHARGE[y] +
            dfGen[!, :Fixed_OM_Cost_Charge_per_MWyr][y] * eTotalCapCharge[y]
        else
            dfGen[!, :Fixed_OM_Cost_Charge_per_MWyr][y] * eTotalCapCharge[y]
        end
    )

    # Sum individual resource contributions to fixed costs to get total fixed costs
    @expression(EP, eTotalCFixCharge, sum(EP[:eCFixCharge][y] for y in STOR_ASYMMETRIC))

    # Add term to objective function expression
    EP[:eObj] += eTotalCFixCharge

    ### Constratints ###

    ## Constraints on retirements and capacity additions
    #Cannot retire more charge capacity than existing charge capacity
    @constraint(
        EP,
        cMaxRetCharge[y in RET_CAP_CHARGE],
        vRETCAPCHARGE[y] <= dfGen[!, :Existing_Charge_Cap_MW][y]
    )

    #Constraints on new built capacity

    # Constraint on maximum charge capacity (if applicable) [set input to -1 if no constraint on maximum charge capacity]
    # DEV NOTE: This constraint may be violated in some cases where Existing_Charge_Cap_MW is >= Max_Charge_Cap_MWh and lead to infeasabilty
    @constraint(
        EP,
        cMaxCapCharge[y in intersect(
            dfGen[dfGen.Max_Charge_Cap_MW.>0, :R_ID],
            STOR_ASYMMETRIC,
        )],
        eTotalCapCharge[y] <= dfGen[!, :Max_Charge_Cap_MW][y]
    )

    # Constraint on minimum charge capacity (if applicable) [set input to -1 if no constraint on minimum charge capacity]
    # DEV NOTE: This constraint may be violated in some cases where Existing_Charge_Cap_MW is <= Min_Charge_Cap_MWh and lead to infeasabilty
    @constraint(
        EP,
        cMinCapCharge[y in intersect(
            dfGen[dfGen.Min_Charge_Cap_MW.>0, :R_ID],
            STOR_ASYMMETRIC,
        )],
        eTotalCapCharge[y] >= dfGen[!, :Min_Charge_Cap_MW][y]
    )

    return EP

<<<<<<< HEAD
	dfGen = inputs["dfGen"]

	STOR_ASYMMETRIC = inputs["STOR_ASYMMETRIC"] # Set of storage resources with asymmetric (separte) charge/discharge capacity components

	NEW_CAP_CHARGE = inputs["NEW_CAP_CHARGE"] # Set of asymmetric charge/discharge storage resources eligible for new charge capacity
	RET_CAP_CHARGE = inputs["RET_CAP_CHARGE"] # Set of asymmetric charge/discharge storage resources eligible for charge capacity retirements

	### Variables ###

	## Storage capacity built and retired for storage resources with independent charge and discharge power capacities (STOR=2)

	# New installed charge capacity of resource "y"
	@variable(EP, vCAPCHARGE[s in NEW_CAP_CHARGE] >= 0)

	# Retired charge capacity of resource "y" from existing capacity
	@variable(EP, vRETCAPCHARGE[s in RET_CAP_CHARGE] >= 0)

	### Expressions ###

	@expression(EP, eTotalCapCharge[s in STOR_ASYMMETRIC],
		if (s in intersect(NEW_CAP_CHARGE, RET_CAP_CHARGE))
			dfGen[!,:Existing_Charge_Cap_MW][s] + EP[:vCAPCHARGE][s] - EP[:vRETCAPCHARGE][s]
		elseif (s in setdiff(NEW_CAP_CHARGE, RET_CAP_CHARGE))
			dfGen[!,:Existing_Charge_Cap_MW][s] + EP[:vCAPCHARGE][s]
		elseif (s in setdiff(RET_CAP_CHARGE, NEW_CAP_CHARGE))
			dfGen[!,:Existing_Charge_Cap_MW][s] - EP[:vRETCAPCHARGE][s]
		else
			dfGen[!,:Existing_Charge_Cap_MW][s] + EP[:vZERO]
		end
	)

	## Objective Function Expressions ##
	# Fixed costs for resource "s" = annuitized investment cost plus fixed O&M costs
	# If resource is not eligible for new charge capacity, fixed costs are only O&M costs
	@expression(EP, eCFixCharge[s in STOR_ASYMMETRIC],
		if s in NEW_CAP_CHARGE # Resources eligible for new charge capacity
			dfGen[!,:Inv_Cost_Charge_per_MWyr][s]*vCAPCHARGE[s] + dfGen[!,:Fixed_OM_Cost_Charge_per_MWyr][s]*eTotalCapCharge[s]
		else
			dfGen[!,:Fixed_OM_Cost_Charge_per_MWyr][s]*eTotalCapCharge[s]
		end
	)

	# Sum individual resource contributions to fixed costs to get total fixed costs
	@expression(EP, eTotalCFixCharge, sum(EP[:eCFixCharge][s] for s in STOR_ASYMMETRIC))

	# Add term to objective function expression
	EP[:eObj] += eTotalCFixCharge

	### Constratints ###

	## Constraints on retirements and capacity additions
	#Cannot retire more charge capacity than existing charge capacity
 	@constraint(EP, cMaxRetCharge[s in RET_CAP_CHARGE], vRETCAPCHARGE[s] <= dfGen[!,:Existing_Charge_Cap_MW][s])

  	#Constraints on new built capacity
	# Constraint on maximum charge capacity (if applicable) [set input to -1 if no constraint on maximum charge capacity]
	# DEV NOTE: This constraint may be violated in some cases where Existing_Charge_Cap_MW is >= Max_Charge_Cap_MWh and lead to infeasabilty
	@constraint(EP, cMaxCapCharge[s in intersect(dfGen[!,:Max_Charge_Cap_MW].>0, STOR_ASYMMETRIC)], eTotalCapCharge[s] <= dfGen[!,:Max_Charge_Cap_MW][s])

	# Constraint on minimum charge capacity (if applicable) [set input to -1 if no constraint on minimum charge capacity]
	# DEV NOTE: This constraint may be violated in some cases where Existing_Charge_Cap_MW is <= Min_Charge_Cap_MWh and lead to infeasabilty
	@constraint(EP, cMinCapCharge[s in intersect(dfGen[!,:Min_Charge_Cap_MW].>0, STOR_ASYMMETRIC)], eTotalCapCharge[s] >= dfGen[!,:Min_Charge_Cap_MW][s])

	return EP
=======
>>>>>>> d927269b
end<|MERGE_RESOLUTION|>--- conflicted
+++ resolved
@@ -69,105 +69,13 @@
 
     ## Storage capacity built and retired for storage resources with independent charge and discharge power capacities (STOR=2)
 
-    # New installed charge capacity of resource "y"
-    @variable(EP, vCAPCHARGE[y in NEW_CAP_CHARGE] >= 0)
-
-    # Retired charge capacity of resource "y" from existing capacity
-    @variable(EP, vRETCAPCHARGE[y in RET_CAP_CHARGE] >= 0)
-
-    ### Expressions ###
-
-    @expression(
-        EP,
-        eTotalCapCharge[y in STOR_ASYMMETRIC],
-        if (y in intersect(NEW_CAP_CHARGE, RET_CAP_CHARGE))
-            dfGen[!, :Existing_Charge_Cap_MW][y] + EP[:vCAPCHARGE][y] -
-            EP[:vRETCAPCHARGE][y]
-        elseif (y in setdiff(NEW_CAP_CHARGE, RET_CAP_CHARGE))
-            dfGen[!, :Existing_Charge_Cap_MW][y] + EP[:vCAPCHARGE][y]
-        elseif (y in setdiff(RET_CAP_CHARGE, NEW_CAP_CHARGE))
-            dfGen[!, :Existing_Charge_Cap_MW][y] - EP[:vRETCAPCHARGE][y]
-        else
-            dfGen[!, :Existing_Charge_Cap_MW][y] + EP[:vZERO]
-        end
-    )
-
-    ## Objective Function Expressions ##
-
-    # Fixed costs for resource "y" = annuitized investment cost plus fixed O&M costs
-    # If resource is not eligible for new charge capacity, fixed costs are only O&M costs
-    @expression(
-        EP,
-        eCFixCharge[y in STOR_ASYMMETRIC],
-        if y in NEW_CAP_CHARGE # Resources eligible for new charge capacity
-            dfGen[!, :Inv_Cost_Charge_per_MWyr][y] * vCAPCHARGE[y] +
-            dfGen[!, :Fixed_OM_Cost_Charge_per_MWyr][y] * eTotalCapCharge[y]
-        else
-            dfGen[!, :Fixed_OM_Cost_Charge_per_MWyr][y] * eTotalCapCharge[y]
-        end
-    )
-
-    # Sum individual resource contributions to fixed costs to get total fixed costs
-    @expression(EP, eTotalCFixCharge, sum(EP[:eCFixCharge][y] for y in STOR_ASYMMETRIC))
-
-    # Add term to objective function expression
-    EP[:eObj] += eTotalCFixCharge
-
-    ### Constratints ###
-
-    ## Constraints on retirements and capacity additions
-    #Cannot retire more charge capacity than existing charge capacity
-    @constraint(
-        EP,
-        cMaxRetCharge[y in RET_CAP_CHARGE],
-        vRETCAPCHARGE[y] <= dfGen[!, :Existing_Charge_Cap_MW][y]
-    )
-
-    #Constraints on new built capacity
-
-    # Constraint on maximum charge capacity (if applicable) [set input to -1 if no constraint on maximum charge capacity]
-    # DEV NOTE: This constraint may be violated in some cases where Existing_Charge_Cap_MW is >= Max_Charge_Cap_MWh and lead to infeasabilty
-    @constraint(
-        EP,
-        cMaxCapCharge[y in intersect(
-            dfGen[dfGen.Max_Charge_Cap_MW.>0, :R_ID],
-            STOR_ASYMMETRIC,
-        )],
-        eTotalCapCharge[y] <= dfGen[!, :Max_Charge_Cap_MW][y]
-    )
-
-    # Constraint on minimum charge capacity (if applicable) [set input to -1 if no constraint on minimum charge capacity]
-    # DEV NOTE: This constraint may be violated in some cases where Existing_Charge_Cap_MW is <= Min_Charge_Cap_MWh and lead to infeasabilty
-    @constraint(
-        EP,
-        cMinCapCharge[y in intersect(
-            dfGen[dfGen.Min_Charge_Cap_MW.>0, :R_ID],
-            STOR_ASYMMETRIC,
-        )],
-        eTotalCapCharge[y] >= dfGen[!, :Min_Charge_Cap_MW][y]
-    )
-
-    return EP
-
-<<<<<<< HEAD
-	dfGen = inputs["dfGen"]
-
-	STOR_ASYMMETRIC = inputs["STOR_ASYMMETRIC"] # Set of storage resources with asymmetric (separte) charge/discharge capacity components
-
-	NEW_CAP_CHARGE = inputs["NEW_CAP_CHARGE"] # Set of asymmetric charge/discharge storage resources eligible for new charge capacity
-	RET_CAP_CHARGE = inputs["RET_CAP_CHARGE"] # Set of asymmetric charge/discharge storage resources eligible for charge capacity retirements
-
-	### Variables ###
-
-	## Storage capacity built and retired for storage resources with independent charge and discharge power capacities (STOR=2)
-
 	# New installed charge capacity of resource "y"
 	@variable(EP, vCAPCHARGE[s in NEW_CAP_CHARGE] >= 0)
 
 	# Retired charge capacity of resource "y" from existing capacity
 	@variable(EP, vRETCAPCHARGE[s in RET_CAP_CHARGE] >= 0)
 
-	### Expressions ###
+    ### Expressions ###
 
 	@expression(EP, eTotalCapCharge[s in STOR_ASYMMETRIC],
 		if (s in intersect(NEW_CAP_CHARGE, RET_CAP_CHARGE))
@@ -195,10 +103,10 @@
 	# Sum individual resource contributions to fixed costs to get total fixed costs
 	@expression(EP, eTotalCFixCharge, sum(EP[:eCFixCharge][s] for s in STOR_ASYMMETRIC))
 
-	# Add term to objective function expression
-	EP[:eObj] += eTotalCFixCharge
+    # Add term to objective function expression
+    EP[:eObj] += eTotalCFixCharge
 
-	### Constratints ###
+    ### Constratints ###
 
 	## Constraints on retirements and capacity additions
 	#Cannot retire more charge capacity than existing charge capacity
@@ -213,7 +121,6 @@
 	# DEV NOTE: This constraint may be violated in some cases where Existing_Charge_Cap_MW is <= Min_Charge_Cap_MWh and lead to infeasabilty
 	@constraint(EP, cMinCapCharge[s in intersect(dfGen[!,:Min_Charge_Cap_MW].>0, STOR_ASYMMETRIC)], eTotalCapCharge[s] >= dfGen[!,:Min_Charge_Cap_MW][s])
 
-	return EP
-=======
->>>>>>> d927269b
+    return EP
+
 end