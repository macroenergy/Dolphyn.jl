"""
DOLPHYN: Decision Optimization for Low-carbon Power and Hydrogen Networks
Copyright (C) 2021, Massachusetts Institute of Technology and Peking University
This program is free software; you can redistribute it and/or modify
it under the terms of the GNU General Public License as published by
the Free Software Foundation; either version 2 of the License, or
(at your option) any later version.
This program is distributed in the hope that it will be useful,
but WITHOUT ANY WARRANTY; without even the implied warranty of
MERCHANTABILITY or FITNESS FOR A PARTICULAR PURPOSE.
See the GNU General Public License for more details.
A complete copy of the GNU General Public License v2 (GPLv2) is available
in LICENSE.txt. Users uncompressing this from an archive may not have
received this license file. If not, see <http://www.gnu.org/licenses/>.
"""

cd(dirname(@__FILE__))

### Set relevant directory paths
src_path = "../../src/"
### Load DOLPHYN
println("Loading packages")
push!(LOAD_PATH, src_path)

### Run this line to initialize the Julia virtual environment for DOLPHYN;
### Skip it, if the appropriate package versions are installed.
environment_path = "../../env.jl"
# include(environment_path)

using Pkg

println("Activating the Julia virtual environment")
Pkg.activate("DOLPHYNJulEnv")
Pkg.status()

### Load packages
using YAML
using DOLPHYN

## Store the path of the current working directory
root_path = pwd()
settings_path = joinpath(root_path, "Settings")
inputs_path = joinpath(root_path, "Inputs")

### Starters Settings
starters_settings_path = joinpath(settings_path, "Starters")
## Global settings for model
global_settings = joinpath(starters_settings_path, "global_settings.yml")
## Setup dictionary stores global settings
setup_global = YAML.load(open(global_settings))
setup = setup_global

### Sector Specific Settings
sectors_settings_path = joinpath(settings_path, "Sectors")
<<<<<<< HEAD

=======
>>>>>>> d927269b
if setup["ModelPower"] == 1
    ## Settings YAML file path for GenX of power sector
    genx_settings = joinpath(sectors_settings_path, "genx_settings.yml")
    ## Setup dictionary stores GenX-specific parameters
    setup_genx = YAML.load(open(genx_settings))
    setup = merge(setup, setup_genx)
end

if setup["ModelH2"] == 1
<<<<<<< HEAD
    ## Settings YAML file path for HSC modelgrated model
=======
    ## Settings YAML file path for HSC model
>>>>>>> d927269b
    hsc_settings = joinpath(sectors_settings_path, "hsc_settings.yml")
    ## Setup dictionary stores H2 supply chain-specific parameters
    setup_hsc = YAML.load(open(hsc_settings))
    setup = merge(setup, setup_hsc)
end

if setup["ModelCO2"] == 1
<<<<<<< HEAD
    ## Settings YAML file path for CSC modelgrated model
=======
    ## Settings YAML file path for CSC model
>>>>>>> d927269b
    csc_settings = joinpath(sectors_settings_path, "csc_settings.yml")
    ## Setup dictionary stores CO2 supply chain-specific parameters
    setup_csc = YAML.load(open(csc_settings))
    setup = merge(setup, setup_csc)
end
<<<<<<< HEAD
=======

if setup["ModelSyn"] == 1
    ## Settings YAML file path for synthesis fuels model
    syn_settings = joinpath(sectors_settings_path, "syn_settings.yml")
    ## Setup dictionary stores synthesis fuels supply chain-specific parameters
    setup_syn = YAML.load(open(syn_settings))
    setup = merge(setup, setup_syn)
end
>>>>>>> d927269b

### Cluster time series inputs if necessary and if specified by the user
if setup["TimeDomainReduction"] == 1
    if (check_TDR_data(inputs_path, setup))
        println("Clustering Time Series Data...")
        cluster_inputs(inputs_path, settings_path, setup) #!this function needs more test and efforts.
    else
        println("Time Series Data Already Clustered.")
    end
end

### Configure solver
solver_settings_path = joinpath(settings_path, "Solvers")
OPTIMIZER = configure_solver(solver_settings_path, setup["Solver"])

### Running a case
### Load inputs
println("Loading Inputs")

## Load basic inputs and decide spatial and temporal details
inputs = load_basic_inputs(inputs_path, setup)

## Load GenX inputs
if setup["ModelPower"] == 1
    power_inputs_path = joinpath(inputs_path, "Power")
    inputs = load_power_inputs(power_inputs_path, setup, inputs)
end

## Load H2 inputs if modeling the hydrogen supply chain
if setup["ModelH2"] == 1
    h2_inputs_path = joinpath(inputs_path, "HSC")
    inputs = load_h2_inputs(h2_inputs_path, setup, inputs)
end

## Load CO2 inputs if modeling the carbon supply chain
if setup["ModelCO2"] == 1
    co2_inputs_path = joinpath(inputs_path, "CSC")
    inputs = load_co2_inputs(co2_inputs_path, setup, inputs)
end

## Load CO2 inputs if modeling the carbon supply chain
if setup["ModelSyn"] == 1
    syn_inputs_path = joinpath(inputs_path, "Syn")
    inputs = load_syn_fuels_inputs(syn_inputs_path, setup, inputs)
end

### Generate model
println("Generating the Optimization Model")
EP = generate_model(setup, inputs, OPTIMIZER)

### Solve model
println("Solving Model")
EP, solve_time = solve_model(EP, setup)
inputs["solve_time"] = solve_time # Store the model solve time in inputs

### Writing output
println("Writing Output")
output_path = joinpath(root_path, "Results")
output_path = write_basic_outputs(output_path, setup, inputs, EP)

## Write power system output
if setup["ModelPower"] == 1
    outpath_Power = joinpath(output_path, "Results_Power")
    write_power_outputs(outpath_Power, setup, inputs, EP)
end

## Write hydrogen supply chain outputs
if setup["ModelH2"] == 1
    outpath_H2 = joinpath(output_path, "Results_HSC")
    write_HSC_outputs(outpath_H2, setup, inputs, EP)
end

## Write carbon supply chain outputs
if setup["ModelCO2"] == 1
    outpath_CO2 = joinpath(output_path, "Results_CSC")
    write_CSC_outputs(outpath_CO2, setup, inputs, EP)
end

## Write carbon supply chain outputs
if setup["ModelSyn"] == 1
    outpath_Syn = joinpath(output_path, "Results_Syn")
    write_Syn_outputs(outpath_Syn, setup, inputs, EP)
end

# ### Run MGA if the MGA flag is set to 1 else only save the least cost solution
# ### Only valid for power system analysis at this point
# if setup["ModelingToGenerateAlternatives"] == 1
#     println("Starting Model to Generate Alternatives (MGA) Iterations")
#     mga(EP, inpath, setup, inputs, outpath)
# end<|MERGE_RESOLUTION|>--- conflicted
+++ resolved
@@ -52,10 +52,7 @@
 
 ### Sector Specific Settings
 sectors_settings_path = joinpath(settings_path, "Sectors")
-<<<<<<< HEAD
 
-=======
->>>>>>> d927269b
 if setup["ModelPower"] == 1
     ## Settings YAML file path for GenX of power sector
     genx_settings = joinpath(sectors_settings_path, "genx_settings.yml")
@@ -65,11 +62,7 @@
 end
 
 if setup["ModelH2"] == 1
-<<<<<<< HEAD
     ## Settings YAML file path for HSC modelgrated model
-=======
-    ## Settings YAML file path for HSC model
->>>>>>> d927269b
     hsc_settings = joinpath(sectors_settings_path, "hsc_settings.yml")
     ## Setup dictionary stores H2 supply chain-specific parameters
     setup_hsc = YAML.load(open(hsc_settings))
@@ -77,27 +70,12 @@
 end
 
 if setup["ModelCO2"] == 1
-<<<<<<< HEAD
     ## Settings YAML file path for CSC modelgrated model
-=======
-    ## Settings YAML file path for CSC model
->>>>>>> d927269b
     csc_settings = joinpath(sectors_settings_path, "csc_settings.yml")
     ## Setup dictionary stores CO2 supply chain-specific parameters
     setup_csc = YAML.load(open(csc_settings))
     setup = merge(setup, setup_csc)
 end
-<<<<<<< HEAD
-=======
-
-if setup["ModelSyn"] == 1
-    ## Settings YAML file path for synthesis fuels model
-    syn_settings = joinpath(sectors_settings_path, "syn_settings.yml")
-    ## Setup dictionary stores synthesis fuels supply chain-specific parameters
-    setup_syn = YAML.load(open(syn_settings))
-    setup = merge(setup, setup_syn)
-end
->>>>>>> d927269b
 
 ### Cluster time series inputs if necessary and if specified by the user
 if setup["TimeDomainReduction"] == 1
