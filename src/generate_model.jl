--- conflicted
+++ resolved
@@ -371,16 +371,7 @@
 	## Only activate when carbon capture utilization is online
 	if setup["ModelCO2"] == 1
 		###Carbon Balanace constraints
-<<<<<<< HEAD
 		@constraint(EP, cCO2Balance[z=1:Z, t=1:T], EP[:eCO2Balance][z, t] == inputs["CO2_D"][z, t])
-=======
-		@constraint(EP, cCO2Balance[t=1:T, z=1:Z], EP[:eCO2Balance][t,z] == inputs["CO2_D"][t,z])
-	end
-
-	if setup["ModelSyn"] == 1
-		### Synthesis fuels balance constraints
-		@constraint(EP, cSynBalance[t=1:T,z=1:Z], EP[:eSynBalance][t,z] == inputs["Syn_D"][t,z])
->>>>>>> d927269b
 	end
 
     ## Record pre-solver time
