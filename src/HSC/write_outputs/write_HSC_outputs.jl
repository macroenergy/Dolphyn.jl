--- conflicted
+++ resolved
@@ -57,20 +57,12 @@
     write_h2_charge(path, sep, inputs, setup, EP)
     write_h2_storage(path, sep, inputs, setup, EP)
 
-<<<<<<< HEAD
     if has_duals(EP) == 1
-		write_h2_elec_costs(path, sep, inputs, setup, EP)
-	end
-
-=======
-    if setup["ModelH2Trucks"] == 1
-        write_h2_truck_capacity(path, sep, inputs, setup, EP)
-        write_h2_truck_flow(path, sep, inputs, setup, EP)
-    end
+		  write_h2_elec_costs(path, sep, inputs, setup, EP)
+	  end
 
     write_h2_transmission_flow(path, sep, inputs, setup, EP)
-    
->>>>>>> 7027643c
+
     if setup["ModelH2G2P"] == 1
         write_h2_g2p(path, sep, inputs, setup, EP)
         write_p_g2p(path, sep, inputs, setup, EP)
