"""
DOLPHYN: Decision Optimization for Low-carbon Power and Hydrogen Networks
Copyright (C) 2022,  Massachusetts Institute of Technology
This program is free software; you can redistribute it and/or modify
it under the terms of the GNU General Public License as published by
the Free Software Foundation; either version 2 of the License, or
(at your option) any later version.
This program is distributed in the hope that it will be useful,
but WITHOUT ANY WARRANTY; without even the implied warranty of
MERCHANTABILITY or FITNESS FOR A PARTICULAR PURPOSE.  See the
GNU General Public License for more details.
A complete copy of the GNU General Public License v2 (GPLv2) is available
in LICENSE.txt.  Users uncompressing this from an archive may not have
received this license file.  If not, see <http://www.gnu.org/licenses/>.
"""

@doc raw"""
    configure_highs(solver_settings_path::String)

Reads user-specified solver settings from highs\_settings.yml in the directory specified by the string solver\_settings\_path.

Returns a MathOptInterface OptimizerWithAttributes HiGHS optimizer instance to be used in the GenX.generate_model() method.

The HiGHS optimizer instance is configured with the following default parameters if a user-specified parameter for each respective field is not provided:
<<<<<<< HEAD
	All the references are in https://github.com/jump-dev/HiGHS.jl, https://github.com/ERGO-Code/HiGHS, and https://highs.dev/

	# HiGHS Solver Parameters
	# Common solver settings
	Feasib_Tol: 1.0e-06        # Primal feasibility tolerance # [type: double, advanced: false, range: [1e-10, inf], default: 1e-07]
	Optimal_Tol: 1.0e-03       # Dual feasibility tolerance # [type: double, advanced: false, range: [1e-10, inf], default: 1e-07]
	TimeLimit: Inf             # Time limit # [type: double, advanced: false, range: [0, inf], default: inf]
	Pre_Solve: choose          # Presolve option: "off", "choose" or "on" # [type: string, advanced: false, default: "choose"]
	Method: ipm #choose        #HiGHS-specific solver settings # Solver option: "simplex", "choose" or "ipm" # [type: string, advanced: false, default: "choose"] In order to run a case when the UCommit is set to 1, i.e. MILP instance, set the Method to choose
	
	#HiGHS-specific solver settings
	# Parallel option: "off", "choose" or "on"
	# [type: string, advanced: false, default: "choose"]
	parallel: choose
	
	# Compute cost, bound, RHS and basic solution ranging: "off" or "on"
	# [type: string, advanced: false, default: "off"]
	ranging: off
	
	# Limit on cost coefficient: values larger than this will be treated as infinite
	# [type: double, advanced: false, range: [1e+15, inf], default: 1e+20]
	infinite_cost: 1e+20
	
	# Limit on |constraint bound|: values larger than this will be treated as infinite
	# [type: double, advanced: false, range: [1e+15, inf], default: 1e+20]
	infinite_bound: 1e+20
	
	# Lower limit on |matrix entries|: values smaller than this will be treated as zero
	# [type: double, advanced: false, range: [1e-12, inf], default: 1e-09]
	small_matrix_value: 1e-09
	
	# Upper limit on |matrix entries|: values larger than this will be treated as infinite
	# [type: double, advanced: false, range: [1, inf], default: 1e+15]
	large_matrix_value: 1e+15
	
	# IPM optimality tolerance
	# [type: double, advanced: false, range: [1e-12, inf], default: 1e-08]
	ipm_optimality_tolerance: 1e-08
	
	# Objective bound for termination
	# [type: double, advanced: false, range: [-inf, inf], default: inf]
	objective_bound: Inf
	
	# Objective target for termination
	# [type: double, advanced: false, range: [-inf, inf], default: -inf]
	objective_target: -Inf
	
	# random seed used in HiGHS
	# [type: HighsInt, advanced: false, range: {0, 2147483647}, default: 0]
	random_seed: 0
	
	# number of threads used by HiGHS (0: automatic)
	# [type: HighsInt, advanced: false, range: {0, 2147483647}, default: 0]
	threads: 0
	
	# Debugging level in HiGHS
	# [type: HighsInt, advanced: false, range: {0, 3}, default: 0]
	highs_debug_level: 0
	
	# Analysis level in HiGHS
	# [type: HighsInt, advanced: false, range: {0, 63}, default: 0]
	highs_analysis_level: 0
	
	# Strategy for simplex solver 0 => Choose; 1 => Dual (serial); 2 => Dual (PAMI); 3 => Dual (SIP); 4 => Primal
	# [type: HighsInt, advanced: false, range: {0, 4}, default: 1]
	simplex_strategy: 1
	
	# Simplex scaling strategy: off / choose / equilibration / forced equilibration / max value 0 / max value 1 (0/1/2/3/4/5)
	# [type: HighsInt, advanced: false, range: {0, 5}, default: 1]
	simplex_scale_strategy: 1
	
	# Strategy for simplex crash: off / LTSSF / Bixby (0/1/2)
	# [type: HighsInt, advanced: false, range: {0, 9}, default: 0]
	simplex_crash_strategy: 0
	
	# Strategy for simplex dual edge weights: Choose / Dantzig / Devex / Steepest Edge (-1/0/1/2)
	# [type: HighsInt, advanced: false, range: {-1, 2}, default: -1]
	simplex_dual_edge_weight_strategy: -1
	
	# Strategy for simplex primal edge weights: Choose / Dantzig / Devex / Steepest Edge (-1/0/1/2)
	# [type: HighsInt, advanced: false, range: {-1, 2}, default: -1]
	simplex_primal_edge_weight_strategy: -1
	
	# Iteration limit for simplex solver
	# [type: HighsInt, advanced: false, range: {0, 2147483647}, default: 2147483647]
	simplex_iteration_limit: 2147483647
	
	# Limit on the number of simplex UPDATE operations
	# [type: HighsInt, advanced: false, range: {0, 2147483647}, default: 5000]
	simplex_update_limit: 5000
	
	# Iteration limit for IPM solver
	# [type: HighsInt, advanced: false, range: {0, 2147483647}, default: 2147483647]
	ipm_iteration_limit: 2147483647
	
	# Minimum level of concurrency in parallel simplex
	# [type: HighsInt, advanced: false, range: {1, 8}, default: 1]
	simplex_min_concurrency: 1
	
	# Maximum level of concurrency in parallel simplex
	# [type: HighsInt, advanced: false, range: {1, 8}, default: 8]
	simplex_max_concurrency: 8
	
	# Enables or disables solver output
	# [type: bool, advanced: false, range: {false, true}, default: true]
	output_flag: true
	
	# Enables or disables console logging
	# [type: bool, advanced: false, range: {false, true}, default: true]
	log_to_console: true
	
	# Solution file
	# [type: string, advanced: false, default: ""]
	solution_file: ""
	
	# Log file
	# [type: string, advanced: false, default: ""]
	log_file: ""
	
	# Write the primal and dual solution to a file
	# [type: bool, advanced: false, range: {false, true}, default: false]
	write_solution_to_file: false
	
	# Write the solution in style: 0=>Raw (computer-readable); 1=>Pretty (human-readable) 
	# [type: HighsInt, advanced: false, range: {0, 2}, default: 0]
	write_solution_style: 0
	
	# Write model file
	# [type: string, advanced: false, default: ""]
	write_model_file: ""
	
	# Write the model to a file
	# [type: bool, advanced: false, range: {false, true}, default: false]
	write_model_to_file: false
	
	# Whether symmetry should be detected
	# [type: bool, advanced: false, range: {false, true}, default: true]
	mip_detect_symmetry: true
	
	# MIP solver max number of nodes
	# [type: HighsInt, advanced: false, range: {0, 2147483647}, default: 2147483647]
	mip_max_nodes: 2147483647
	
	# MIP solver max number of nodes where estimate is above cutoff bound
	# [type: HighsInt, advanced: false, range: {0, 2147483647}, default: 2147483647]
	mip_max_stall_nodes: 2147483647
	
	# MIP solver max number of leave nodes
	# [type: HighsInt, advanced: false, range: {0, 2147483647}, default: 2147483647]
	mip_max_leaves: 2147483647
	
	# limit on the number of improving solutions found to stop the MIP solver prematurely
	# [type: HighsInt, advanced: false, range: {1, 2147483647}, default: 2147483647]
	mip_max_improving_sols: 2147483647
	
	# maximal age of dynamic LP rows before they are removed from the LP relaxation
	# [type: HighsInt, advanced: false, range: {0, 32767}, default: 10]
	mip_lp_age_limit: 10
	
	# maximal age of rows in the cutpool before they are deleted
	# [type: HighsInt, advanced: false, range: {0, 1000}, default: 30]
	mip_pool_age_limit: 30
	
	# soft limit on the number of rows in the cutpool for dynamic age adjustment
	# [type: HighsInt, advanced: false, range: {1, 2147483647}, default: 10000]
	mip_pool_soft_limit: 10000
	
	# minimal number of observations before pseudo costs are considered reliable
	# [type: HighsInt, advanced: false, range: {0, 2147483647}, default: 8]
	mip_pscost_minreliable: 8
	
	# minimal number of entries in the cliquetable before neighborhood queries of the conflict graph use parallel processing
	# [type: HighsInt, advanced: false, range: {0, 2147483647}, default: 100000]
	mip_min_cliquetable_entries_for_parallelism: 100000
	
	# MIP solver reporting level
	# [type: HighsInt, advanced: false, range: {0, 2}, default: 1]
	mip_report_level: 1
	
	# MIP feasibility tolerance
	# [type: double, advanced: false, range: [1e-10, inf], default: 1e-06]
	mip_feasibility_tolerance: 1e-06
	
	# effort spent for MIP heuristics
	# [type: double, advanced: false, range: [0, 1], default: 0.05]
	mip_heuristic_effort: 0.05
	
	# tolerance on relative gap, |ub-lb|/|ub|, to determine whether optimality has been reached for a MIP instance
	# [type: double, advanced: false, range: [0, inf], default: 0.0001]
	mip_rel_gap: 0.0001
	
	# tolerance on absolute gap of MIP, |ub-lb|, to determine whether optimality has been reached for a MIP instance
	# [type: double, advanced: false, range: [0, inf], default: 1e-06]
	mip_abs_gap: 1e-06
	
	# Output development messages: 0 => none; 1 => info; 2 => verbose
	# [type: HighsInt, advanced: true, range: {0, 3}, default: 0]
	log_dev_level: 0
	
	# Run the crossover routine for IPX
	# [type: bool, advanced: true, range: {false, true}, default: true]
	run_crossover: false #true
	
	# Allow ModelStatus::kUnboundedOrInfeasible
	# [type: bool, advanced: true, range: {false, true}, default: false]
	allow_unbounded_or_infeasible: false
	
	# Use relaxed implied bounds from presolve
	# [type: bool, advanced: true, range: {false, true}, default: false]
	use_implied_bounds_from_presolve: false
	
	# Prevents LP presolve steps for which postsolve cannot maintain a basis
	# [type: bool, advanced: true, range: {false, true}, default: true]
	lp_presolve_requires_basis_postsolve: true
	
	# Use the free format MPS file reader
	# [type: bool, advanced: true, range: {false, true}, default: true]
	mps_parser_type_free: true
	
	# For multiple N-rows in MPS files: delete rows / delete entries / keep rows (-1/0/1)
	# [type: HighsInt, advanced: true, range: {-1, 1}, default: -1]
	keep_n_rows: -1
	
	# Scaling factor for costs
	# [type: HighsInt, advanced: true, range: {-20, 20}, default: 0]
	cost_scale_factor: 0
	
	# Largest power-of-two factor permitted when scaling the constraint matrix
	# [type: HighsInt, advanced: true, range: {0, 30}, default: 20]
	allowed_matrix_scale_factor: 20
	
	# Largest power-of-two factor permitted when scaling the costs
	# [type: HighsInt, advanced: true, range: {0, 20}, default: 0]
	allowed_cost_scale_factor: 0
	
	# Strategy for dualising before simplex
	# [type: HighsInt, advanced: true, range: {-1, 1}, default: -1]
	simplex_dualise_strategy: -1
	
	# Strategy for permuting before simplex
	# [type: HighsInt, advanced: true, range: {-1, 1}, default: -1]
	simplex_permute_strategy: -1
	
	# Max level of dual simplex cleanup
	# [type: HighsInt, advanced: true, range: {0, 2147483647}, default: 1]
	max_dual_simplex_cleanup_level: 1
	
	# Max level of dual simplex phase 1 cleanup
	# [type: HighsInt, advanced: true, range: {0, 2147483647}, default: 2]
	max_dual_simplex_phase1_cleanup_level: 2
	
	# Strategy for PRICE in simplex
	# [type: HighsInt, advanced: true, range: {0, 3}, default: 3]
	simplex_price_strategy: 3
	
	Strategy for solving unscaled LP in simplex
	[type: HighsInt, advanced: true, range: {0, 2}, default: 1]
	simplex_unscaled_solution_strategy: 1
	
	Perform initial basis condition check in simplex
	[type: bool, advanced: true, range: {false, true}, default: true]
	simplex_initial_condition_check: true
	
	No unnecessary refactorization on simplex rebuild
	[type: bool, advanced: true, range: {false, true}, default: true]
	no_unnecessary_rebuild_refactor: true
	
	Tolerance on initial basis condition in simplex
	[type: double, advanced: true, range: [1, inf], default: 1e+14]
	simplex_initial_condition_tolerance: 1e+14
	
	Tolerance on solution error when considering refactorization on simplex rebuild
	[type: double, advanced: true, range: [-inf, inf], default: 1e-08]
	rebuild_refactor_solution_error_tolerance: 1e-08
	
	Tolerance on dual steepest edge weight errors
	[type: double, advanced: true, range: [0, inf], default: inf]
	dual_steepest_edge_weight_error_tolerance: Inf
	
	Threshold on dual steepest edge weight errors for Devex switch
	[type: double, advanced: true, range: [1, inf], default: 10]
	dual_steepest_edge_weight_log_error_threshold: 10.0
	
	Dual simplex cost perturbation multiplier: 0 => no perturbation
	[type: double, advanced: true, range: [0, inf], default: 1]
	dual_simplex_cost_perturbation_multiplier: 1.0
	
	Primal simplex bound perturbation multiplier: 0 => no perturbation
	[type: double, advanced: true, range: [0, inf], default: 1]
	primal_simplex_bound_perturbation_multiplier: 1.0
	
	Dual simplex pivot growth tolerance
	[type: double, advanced: true, range: [1e-12, inf], default: 1e-09]
	dual_simplex_pivot_growth_tolerance: 1e-09
	
	Matrix factorization pivot threshold for substitutions in presolve
	[type: double, advanced: true, range: [0.0008, 0.5], default: 0.01]
	presolve_pivot_threshold: 0.01
	
	Maximal fillin allowed for substitutions in presolve
	[type: HighsInt, advanced: true, range: {0, 2147483647}, default: 10]
	presolve_substitution_maxfillin: 10
	
	Matrix factorization pivot threshold
	[type: double, advanced: true, range: [0.0008, 0.5], default: 0.1]
	factor_pivot_threshold: 0.1
	
	Matrix factorization pivot tolerance
	[type: double, advanced: true, range: [0, 1], default: 1e-10]
	factor_pivot_tolerance: 1e-10
	
	Tolerance to be satisfied before IPM crossover will start
	[type: double, advanced: true, range: [1e-12, inf], default: 1e-08]
	start_crossover_tolerance: 1e-08
	
	Use original HFactor logic for sparse vs hyper-sparse TRANs
	[type: bool, advanced: true, range: {false, true}, default: true]
	use_original_HFactor_logic: true
	
	Check whether LP is candidate for LiDSE
	[type: bool, advanced: true, range: {false, true}, default: true]
	less_infeasible_DSE_check: true
	
	Use LiDSE if LP has right properties
	[type: bool, advanced: true, range: {false, true}, default: true]
	less_infeasible_DSE_choose_row: true
	
=======
    All the references are in https://github.com/jump-dev/HiGHS.jl, https://github.com/ERGO-Code/HiGHS, and https://highs.dev/

    # HiGHS Solver Parameters
    # Common solver settings
    Feasib_Tol: 1.0e-06        # Primal feasibility tolerance # [type: double, advanced: false, range: [1e-10, inf], default: 1e-07]
    Optimal_Tol: 1.0e-03       # Dual feasibility tolerance # [type: double, advanced: false, range: [1e-10, inf], default: 1e-07]
    TimeLimit: Inf             # Time limit # [type: double, advanced: false, range: [0, inf], default: inf]
    Pre_Solve: choose          # Presolve option: "off", "choose" or "on" # [type: string, advanced: false, default: "choose"]
    Method: ipm #choose        #HiGHS-specific solver settings # Solver option: "simplex", "choose" or "ipm" # [type: string, advanced: false, default: "choose"] In order to run a case when the UCommit is set to 1, i.e. MILP instance, set the Method to choose
    
    # HiGHS-specific solver settings
    # Presolve option: "off", "choose" or "on"
    # [type: string, advanced: false, default: "choose"]
    presolve = choose

    # Solver option: "simplex", "choose" or "ipm". If "simplex"/"ipm" is chosen then, for a MIP (QP) the integrality constraint (quadratic term) will be ignored
    # [type: string, advanced: false, default: "choose"]
    solver = choose

    # Parallel option: "off", "choose" or "on"
    # [type: string, advanced: false, default: "choose"]
    parallel = choose

    # Run IPM crossover: "off", "choose" or "on"
    # [type: string, advanced: false, default: "on"]
    run_crossover = on

    # Time limit (seconds)
    # [type: double, advanced: false, range: [0, inf], default: inf]
    time_limit = inf

    # Compute cost, bound, RHS and basic solution ranging: "off" or "on"
    # [type: string, advanced: false, default: "off"]
    ranging = off

    # Limit on cost coefficient: values larger than this will be treated as infinite
    # [type: double, advanced: false, range: [1e+15, inf], default: 1e+20]
    infinite_cost = 1e+20

    # Limit on |constraint bound|: values larger than this will be treated as infinite
    # [type: double, advanced: false, range: [1e+15, inf], default: 1e+20]
    infinite_bound = 1e+20

    # Lower limit on |matrix entries|: values smaller than this will be treated as zero
    # [type: double, advanced: false, range: [1e-12, inf], default: 1e-09]
    small_matrix_value = 1e-09

    # Upper limit on |matrix entries|: values larger than this will be treated as infinite
    # [type: double, advanced: false, range: [1, inf], default: 1e+15]
    large_matrix_value = 1e+15

    # Primal feasibility tolerance
    # [type: double, advanced: false, range: [1e-10, inf], default: 1e-07]
    primal_feasibility_tolerance = 1e-07

    # Dual feasibility tolerance
    # [type: double, advanced: false, range: [1e-10, inf], default: 1e-07]
    dual_feasibility_tolerance = 1e-07

    # IPM optimality tolerance
    # [type: double, advanced: false, range: [1e-12, inf], default: 1e-08]
    ipm_optimality_tolerance = 1e-08

    # Objective bound for termination
    # [type: double, advanced: false, range: [-inf, inf], default: inf]
    objective_bound = inf

    # Objective target for termination
    # [type: double, advanced: false, range: [-inf, inf], default: -inf]
    objective_target = -inf

    # random seed used in HiGHS
    # [type: HighsInt, advanced: false, range: {0, 2147483647}, default: 0]
    random_seed = 0

    # number of threads used by HiGHS (0: automatic)
    # [type: HighsInt, advanced: false, range: {0, 2147483647}, default: 0]
    threads = 0

    # Debugging level in HiGHS
    # [type: HighsInt, advanced: false, range: {0, 3}, default: 0]
    highs_debug_level = 0

    # Analysis level in HiGHS
    # [type: HighsInt, advanced: false, range: {0, 63}, default: 0]
    highs_analysis_level = 0

    # Strategy for simplex solver 0 => Choose; 1 => Dual (serial); 2 => Dual (PAMI); 3 => Dual (SIP); 4 => Primal
    # [type: HighsInt, advanced: false, range: {0, 4}, default: 1]
    simplex_strategy = 1

    # Simplex scaling strategy: off / choose / equilibration / forced equilibration / max value 0 / max value 1 (0/1/2/3/4/5)
    # [type: HighsInt, advanced: false, range: {0, 5}, default: 1]
    simplex_scale_strategy = 1

    # Strategy for simplex crash: off / LTSSF / Bixby (0/1/2)
    # [type: HighsInt, advanced: false, range: {0, 9}, default: 0]
    simplex_crash_strategy = 0

    # Strategy for simplex dual edge weights: Choose / Dantzig / Devex / Steepest Edge (-1/0/1/2)
    # [type: HighsInt, advanced: false, range: {-1, 2}, default: -1]
    simplex_dual_edge_weight_strategy = -1

    # Strategy for simplex primal edge weights: Choose / Dantzig / Devex / Steepest Edge (-1/0/1/2)
    # [type: HighsInt, advanced: false, range: {-1, 2}, default: -1]
    simplex_primal_edge_weight_strategy = -1

    # Iteration limit for simplex solver
    # [type: HighsInt, advanced: false, range: {0, 2147483647}, default: 2147483647]
    simplex_iteration_limit = 2147483647

    # Limit on the number of simplex UPDATE operations
    # [type: HighsInt, advanced: false, range: {0, 2147483647}, default: 5000]
    simplex_update_limit = 5000

    # Minimum level of concurrency in parallel simplex
    # [type: HighsInt, advanced: false, range: {1, 8}, default: 1]
    simplex_min_concurrency = 1

    # Maximum level of concurrency in parallel simplex
    # [type: HighsInt, advanced: false, range: {1, 8}, default: 8]
    simplex_max_concurrency = 8

    # Enables or disables solver output
    # [type: bool, advanced: false, range: {false, true}, default: true]
    output_flag = true

    # Enables or disables console logging
    # [type: bool, advanced: false, range: {false, true}, default: true]
    log_to_console = true

    # Solution file
    # [type: string, advanced: false, default: ""]
    solution_file = ""

    # Log file
    # [type: string, advanced: false, default: ""]
    log_file = ""

    # Write the primal and dual solution to a file
    # [type: bool, advanced: false, range: {false, true}, default: false]
    write_solution_to_file = false

    # Style of solution file Raw (computer-readable); Pretty (human-readable): 0 => HiGHS raw; 1 => HiGHS pretty; 2 => Glpsol raw; 3 => Glpsol pretty;
    # [type: HighsInt, advanced: false, range: {-1, 3}, default: 0]
    write_solution_style = 0

    # Location of cost row for Glpsol file: -2 => Last; -1 => None; 0 => None if empty, otherwise data file location; 1 <= n <= num_row => Location n; n > num_row => Last
    # [type: HighsInt, advanced: false, range: {-2, 2147483647}, default: 0]
    glpsol_cost_row_location = 0

    # Run iCrash
    # [type: bool, advanced: false, range: {false, true}, default: false]
    icrash = false

    # Dualise strategy for iCrash
    # [type: bool, advanced: false, range: {false, true}, default: false]
    icrash_dualize = false

    # Strategy for iCrash
    # [type: string, advanced: false, default: "ICA"]
    icrash_strategy = ICA

    # iCrash starting weight
    # [type: double, advanced: false, range: [1e-10, 1e+50], default: 0.001]
    icrash_starting_weight = 0.001

    # iCrash iterations
    # [type: HighsInt, advanced: false, range: {0, 200}, default: 30]
    icrash_iterations = 30

    # iCrash approximate minimization iterations
    # [type: HighsInt, advanced: false, range: {0, 100}, default: 50]
    icrash_approx_iter = 50

    # Exact subproblem solution for iCrash
    # [type: bool, advanced: false, range: {false, true}, default: false]
    icrash_exact = false

    # Exact subproblem solution for iCrash
    # [type: bool, advanced: false, range: {false, true}, default: false]
    icrash_breakpoints = false

    # Write model file
    # [type: string, advanced: false, default: ""]
    write_model_file = ""

    # Write the model to a file
    # [type: bool, advanced: false, range: {false, true}, default: false]
    write_model_to_file = false

    # Whether symmetry should be detected
    # [type: bool, advanced: false, range: {false, true}, default: true]
    mip_detect_symmetry = true

    # MIP solver max number of nodes
    # [type: HighsInt, advanced: false, range: {0, 2147483647}, default: 2147483647]
    mip_max_nodes = 2147483647

    # MIP solver max number of nodes where estimate is above cutoff bound
    # [type: HighsInt, advanced: false, range: {0, 2147483647}, default: 2147483647]
    mip_max_stall_nodes = 2147483647

    # MIP solver max number of leave nodes
    # [type: HighsInt, advanced: false, range: {0, 2147483647}, default: 2147483647]
    mip_max_leaves = 2147483647

    # limit on the number of improving solutions found to stop the MIP solver prematurely
    # [type: HighsInt, advanced: false, range: {1, 2147483647}, default: 2147483647]
    mip_max_improving_sols = 2147483647

    # maximal age of dynamic LP rows before they are removed from the LP relaxation
    # [type: HighsInt, advanced: false, range: {0, 32767}, default: 10]
    mip_lp_age_limit = 10

    # maximal age of rows in the cutpool before they are deleted
    # [type: HighsInt, advanced: false, range: {0, 1000}, default: 30]
    mip_pool_age_limit = 30

    # soft limit on the number of rows in the cutpool for dynamic age adjustment
    # [type: HighsInt, advanced: false, range: {1, 2147483647}, default: 10000]
    mip_pool_soft_limit = 10000

    # minimal number of observations before pseudo costs are considered reliable
    # [type: HighsInt, advanced: false, range: {0, 2147483647}, default: 8]
    mip_pscost_minreliable = 8

    # minimal number of entries in the cliquetable before neighborhood queries of the conflict graph use parallel processing
    # [type: HighsInt, advanced: false, range: {0, 2147483647}, default: 100000]
    mip_min_cliquetable_entries_for_parallelism = 100000

    # MIP solver reporting level
    # [type: HighsInt, advanced: false, range: {0, 2}, default: 1]
    mip_report_level = 1

    # MIP feasibility tolerance
    # [type: double, advanced: false, range: [1e-10, inf], default: 1e-06]
    mip_feasibility_tolerance = 1e-06

    # effort spent for MIP heuristics
    # [type: double, advanced: false, range: [0, 1], default: 0.05]
    mip_heuristic_effort = 0.05

    # tolerance on relative gap, |ub-lb|/|ub|, to determine whether optimality has been reached for a MIP instance
    # [type: double, advanced: false, range: [0, inf], default: 0.0001]
    mip_rel_gap = 0.0001

    # tolerance on absolute gap of MIP, |ub-lb|, to determine whether optimality has been reached for a MIP instance
    # [type: double, advanced: false, range: [0, inf], default: 1e-06]
    mip_abs_gap = 1e-06

    # Iteration limit for IPM solver
    # [type: HighsInt, advanced: false, range: {0, 2147483647}, default: 2147483647]
    ipm_iteration_limit = 2147483647

    # Output development messages: 0 => none; 1 => info; 2 => verbose
    # [type: HighsInt, advanced: true, range: {0, 3}, default: 0]
    log_dev_level = 0

    # Solve the relaxation of discrete model components
    # [type: bool, advanced: true, range: {false, true}, default: false]
    solve_relaxation = false

    # Allow ModelStatus::kUnboundedOrInfeasible
    # [type: bool, advanced: true, range: {false, true}, default: false]
    allow_unbounded_or_infeasible = false

    # Use relaxed implied bounds from presolve
    # [type: bool, advanced: true, range: {false, true}, default: false]
    use_implied_bounds_from_presolve = false

    # Prevents LP presolve steps for which postsolve cannot maintain a basis
    # [type: bool, advanced: true, range: {false, true}, default: true]
    lp_presolve_requires_basis_postsolve = true

    # Use the free format MPS file reader
    # [type: bool, advanced: true, range: {false, true}, default: true]
    mps_parser_type_free = true

    # For multiple N-rows in MPS files: delete rows / delete entries / keep rows (-1/0/1)
    # [type: HighsInt, advanced: true, range: {-1, 1}, default: -1]
    keep_n_rows = -1

    # Scaling factor for costs
    # [type: HighsInt, advanced: true, range: {-20, 20}, default: 0]
    cost_scale_factor = 0

    # Largest power-of-two factor permitted when scaling the constraint matrix
    # [type: HighsInt, advanced: true, range: {0, 30}, default: 20]
    allowed_matrix_scale_factor = 20

    # Largest power-of-two factor permitted when scaling the costs
    # [type: HighsInt, advanced: true, range: {0, 20}, default: 0]
    allowed_cost_scale_factor = 0

    # Strategy for dualising before simplex
    # [type: HighsInt, advanced: true, range: {-1, 1}, default: -1]
    simplex_dualise_strategy = -1

    # Strategy for permuting before simplex
    # [type: HighsInt, advanced: true, range: {-1, 1}, default: -1]
    simplex_permute_strategy = -1

    # Max level of dual simplex cleanup
    # [type: HighsInt, advanced: true, range: {0, 2147483647}, default: 1]
    max_dual_simplex_cleanup_level = 1

    # Max level of dual simplex phase 1 cleanup
    # [type: HighsInt, advanced: true, range: {0, 2147483647}, default: 2]
    max_dual_simplex_phase1_cleanup_level = 2

    # Strategy for PRICE in simplex
    # [type: HighsInt, advanced: true, range: {0, 3}, default: 3]
    simplex_price_strategy = 3

    # Strategy for solving unscaled LP in simplex
    # [type: HighsInt, advanced: true, range: {0, 2}, default: 1]
    simplex_unscaled_solution_strategy = 1

    # Perform initial basis condition check in simplex
    # [type: bool, advanced: true, range: {false, true}, default: true]
    simplex_initial_condition_check = true

    # No unnecessary refactorization on simplex rebuild
    # [type: bool, advanced: true, range: {false, true}, default: true]
    no_unnecessary_rebuild_refactor = true

    # Tolerance on initial basis condition in simplex
    # [type: double, advanced: true, range: [1, inf], default: 1e+14]
    simplex_initial_condition_tolerance = 1e+14

    # Tolerance on solution error when considering refactorization on simplex rebuild
    # [type: double, advanced: true, range: [-inf, inf], default: 1e-08]
    rebuild_refactor_solution_error_tolerance = 1e-08

    # Tolerance on dual steepest edge weight errors
    # [type: double, advanced: true, range: [0, inf], default: inf]
    dual_steepest_edge_weight_error_tolerance = inf

    # Threshold on dual steepest edge weight errors for Devex switch
    # [type: double, advanced: true, range: [1, inf], default: 10]
    dual_steepest_edge_weight_log_error_threshold = 10.0

    # Dual simplex cost perturbation multiplier: 0 => no perturbation
    # [type: double, advanced: true, range: [0, inf], default: 1]
    dual_simplex_cost_perturbation_multiplier = 1.0

    # Primal simplex bound perturbation multiplier: 0 => no perturbation
    # [type: double, advanced: true, range: [0, inf], default: 1]
    primal_simplex_bound_perturbation_multiplier = 1.0

    # Dual simplex pivot growth tolerance
    # [type: double, advanced: true, range: [1e-12, inf], default: 1e-09]
    dual_simplex_pivot_growth_tolerance = 1e-09

    # Matrix factorization pivot threshold for substitutions in presolve
    # [type: double, advanced: true, range: [0.0008, 0.5], default: 0.01]
    presolve_pivot_threshold = 0.01

    # Bit mask of presolve rules that are not allowed
    # [type: HighsInt, advanced: true, range: {0, 2147483647}, default: 0]
    presolve_rule_off = 0

    # Log effectiveness of presolve rules for LP
    # [type: bool, advanced: true, range: {false, true}, default: true]
    presolve_rule_logging = true

    # Maximal fillin allowed for substitutions in presolve
    # [type: HighsInt, advanced: true, range: {0, 2147483647}, default: 10]
    presolve_substitution_maxfillin = 10

    # Matrix factorization pivot threshold
    # [type: double, advanced: true, range: [0.0008, 0.5], default: 0.1]
    factor_pivot_threshold = 0.1

    # Matrix factorization pivot tolerance
    # [type: double, advanced: true, range: [0, 1], default: 1e-10]
    factor_pivot_tolerance = 1e-10

    # Tolerance to be satisfied before IPM crossover will start
    # [type: double, advanced: true, range: [1e-12, inf], default: 1e-08]
    start_crossover_tolerance = 1e-08

    # Use original HFactor logic for sparse vs hyper-sparse TRANs
    # [type: bool, advanced: true, range: {false, true}, default: true]
    use_original_HFactor_logic = true

    # Check whether LP is candidate for LiDSE
    # [type: bool, advanced: true, range: {false, true}, default: true]
    less_infeasible_DSE_check = true

    # Use LiDSE if LP has right properties
    # [type: bool, advanced: true, range: {false, true}, default: true]
    less_infeasible_DSE_choose_row = true
>>>>>>> 5c9c437b

"""
function configure_highs(solver_settings_path::String)

	solver_settings = YAML.load(open(solver_settings_path))

	# Optional solver parameters ############################################
	MyFeasibilityTol = 1e-6 
		if(haskey(solver_settings, "Feasib_Tol")) MyFeasibilityTol = solver_settings["Feasib_Tol"] end
	MyOptimalityTol = 1e-4
		if(haskey(solver_settings, "Optimal_Tol")) MyOptimalityTol = solver_settings["Optimal_Tol"] end
	MyPresolve = "choose"
		if(haskey(solver_settings, "Pre_Solve")) MyPresolve = solver_settings["Pre_Solve"] end
	MyTimeLimit = Inf
		if(haskey(solver_settings, "TimeLimit")) MyTimeLimit = solver_settings["TimeLimit"] end
	MyMethod = "ipm"
		if(haskey(solver_settings, "Method")) MyMethod = solver_settings["Method"] end
	Myparallel = "choose"
		if(haskey(solver_settings, "parallel")) Myparallel = solver_settings["parallel"] end
	Myranging = "off"
		if(haskey(solver_settings, "ranging")) Myranging = solver_settings["ranging"] end
	Myinfinite_cost = 1e+20
		if(haskey(solver_settings, "infinite_cost")) Myinfinite_cost = solver_settings["infinite_cost"] end
	Myinfinite_bound = 1e+20
		if(haskey(solver_settings, "infinite_bound")) Myinfinite_bound = solver_settings["infinite_bound"] end
	Mysmall_matrix_value = 1e-09
		if(haskey(solver_settings, "small_matrix_value")) Mysmall_matrix_value = solver_settings["small_matrix_value"] end
	Mylarge_matrix_value = 1e+15 	
		if(haskey(solver_settings, "large_matrix_value")) Mylarge_matrix_value = solver_settings["large_matrix_value"] end
	Myipm_optimality_tolerance = 1e-08
		if(haskey(solver_settings, "ipm_optimality_tolerance")) Myipm_optimality_tolerance = solver_settings["ipm_optimality_tolerance"] end
	Myobjective_bound = Inf
		if(haskey(solver_settings, "objective_bound")) Myobjective_bound = solver_settings["objective_bound"] end
	Myobjective_target = -Inf
		if(haskey(solver_settings, "objective_target")) Myobjective_target = solver_settings["objective_target"] end
	Myrandom_seed = 0
		if(haskey(solver_settings, "random_seed")) Myrandom_seed = solver_settings["random_seed"] end
	Mythreads = 0
		if(haskey(solver_settings, "threads")) Mythreads = solver_settings["threads"] end
	Myhighs_debug_level = 0	
		if(haskey(solver_settings, "highs_debug_level")) Myhighs_debug_level = solver_settings["highs_debug_level"] end
	Myhighs_analysis_level = 0
		if(haskey(solver_settings, "highs_analysis_level")) Myhighs_analysis_level = solver_settings["highs_analysis_level"] end
	Mysimplex_strategy = 1
		if(haskey(solver_settings, "simplex_strategy")) Mysimplex_strategy = solver_settings["simplex_strategy"] end
	Mysimplex_scale_strategy = 1
		if(haskey(solver_settings, "simplex_scale_strategy")) Mysimplex_scale_strategy = solver_settings["simplex_scale_strategy"] end
	Mysimplex_crash_strategy = 0
		if(haskey(solver_settings, "simplex_crash_strategy")) Mysimplex_crash_strategy = solver_settings["simplex_crash_strategy"] end
	Mysimplex_dual_edge_weight_strategy = -1
		if(haskey(solver_settings, "simplex_dual_edge_weight_strategy")) Mysimplex_dual_edge_weight_strategy = solver_settings["simplex_dual_edge_weight_strategy"] end
	Mysimplex_primal_edge_weight_strategy = -1
		if(haskey(solver_settings, "simplex_primal_edge_weight_strategy")) Mysimplex_primal_edge_weight_strategy = solver_settings["simplex_primal_edge_weight_strategy"] end
	Mysimplex_iteration_limit = 2147483647
		if(haskey(solver_settings, "simplex_iteration_limit")) Mysimplex_iteration_limit = solver_settings["simplex_iteration_limit"] end
	Mysimplex_update_limit = 5000
		if(haskey(solver_settings, "simplex_update_limit")) Mysimplex_update_limit = solver_settings["simplex_update_limit"] end
	Myipm_iteration_limit = 2147483647
		if(haskey(solver_settings, "ipm_iteration_limit")) Myipm_iteration_limit = solver_settings["ipm_iteration_limit"] end
	Mysimplex_min_concurrency = 1
		if(haskey(solver_settings, "simplex_min_concurrency")) Mysimplex_min_concurrency = solver_settings["simplex_min_concurrency"] end
	Mysimplex_max_concurrency = 8
		if(haskey(solver_settings, "simplex_max_concurrency")) Mysimplex_max_concurrency = solver_settings["simplex_max_concurrency"] end
	Myoutput_flag = true
		if(haskey(solver_settings, "output_flag")) Myoutput_flag = solver_settings["output_flag"] end
	Mylog_to_console = true
		if(haskey(solver_settings, "log_to_console")) Mylog_to_console = solver_settings["log_to_console"] end
	Mysolution_file = ""
		if(haskey(solver_settings, "solution_file")) Mysolution_file = solver_settings["solution_file"] end
	Mylog_file = ""
		if(haskey(solver_settings, "log_file")) Mylog_file = solver_settings["log_file"] end
	Mywrite_solution_to_file = false
		if(haskey(solver_settings, "write_solution_to_file")) Mywrite_solution_to_file = solver_settings["write_solution_to_file"] end
	Mywrite_solution_style = 0
		if(haskey(solver_settings, "write_solution_style")) Mywrite_solution_style = solver_settings["write_solution_style"] end
	Mywrite_model_file = ""	
		if(haskey(solver_settings, "write_model_file")) Mywrite_model_file = solver_settings["write_model_file"] end
	Mywrite_model_to_file = false
		if(haskey(solver_settings, "write_model_to_file")) Mywrite_model_to_file = solver_settings["write_model_to_file"] end
	Mymip_detect_symmetry = true
		if(haskey(solver_settings, "mip_detect_symmetry")) Mymip_detect_symmetry = solver_settings["mip_detect_symmetry"] end
	Mymip_max_nodes = 2147483647
		if(haskey(solver_settings, "mip_max_nodes")) Mymip_max_nodes = solver_settings["mip_max_nodes"] end
	Mymip_max_stall_nodes = 2147483647
		if(haskey(solver_settings, "mip_max_stall_nodes")) Mymip_max_stall_nodes = solver_settings["mip_max_stall_nodes"] end
	Mymip_max_leaves = 2147483647
		if(haskey(solver_settings, "mip_max_leaves")) Mymip_max_leaves = solver_settings["mip_max_leaves"] end
	Mymip_max_improving_sols = 2147483647
		if(haskey(solver_settings, "mip_max_improving_sols")) Mymip_max_improving_sols = solver_settings["mip_max_improving_sols"] end
	Mymip_lp_age_limit = 10	
		if(haskey(solver_settings, "mip_lp_age_limit")) Mymip_lp_age_limit = solver_settings["mip_lp_age_limit"] end
	Mymip_pool_age_limit = 30
		if(haskey(solver_settings, "mip_pool_age_limit")) Mymip_pool_age_limit = solver_settings["mip_pool_age_limit"] end
	Mymip_pool_soft_limit = 10000
		if(haskey(solver_settings, "mip_pool_soft_limit")) Mymip_pool_soft_limit = solver_settings["mip_pool_soft_limit"] end
	Mymip_pscost_minreliable = 8
		if(haskey(solver_settings, "mip_pscost_minreliable")) Mymip_pscost_minreliable = solver_settings["mip_pscost_minreliable"] end
	Mymip_min_cliquetable_entries_for_parallelism = 100000
		if(haskey(solver_settings, "mip_min_cliquetable_entries_for_parallelism")) Mymip_min_cliquetable_entries_for_parallelism = solver_settings["mip_min_cliquetable_entries_for_parallelism"] end
	Mymip_report_level = 1
		if(haskey(solver_settings, "mip_report_level")) Mymip_report_level = solver_settings["mip_report_level"] end
	Mymip_feasibility_tolerance = 1e-06
		if(haskey(solver_settings, "mip_feasibility_tolerance")) Mymip_feasibility_tolerance = solver_settings["mip_feasibility_tolerance"] end
	Mymip_heuristic_effort = 0.05
		if(haskey(solver_settings, "mip_heuristic_effort")) Mymip_heuristic_effort = solver_settings["mip_heuristic_effort"] end
	Mymip_rel_gap = 0.001
		if(haskey(solver_settings, "mip_rel_gap")) Mymip_rel_gap = solver_settings["mip_rel_gap"] end
	Mymip_abs_gap = 1e-06
		if(haskey(solver_settings, "mip_abs_gap")) Mymip_abs_gap = solver_settings["mip_abs_gap"] end
	Mylog_dev_level = 0
		if(haskey(solver_settings, "log_dev_level")) Mylog_dev_level = solver_settings["log_dev_level"] end
	Myrun_crossover = false
		if(haskey(solver_settings, "run_crossover")) Myrun_crossover = solver_settings["run_crossover"] end
	Myallow_unbounded_or_infeasible = false
		if(haskey(solver_settings, "allow_unbounded_or_infeasible")) Myallow_unbounded_or_infeasible = solver_settings["allow_unbounded_or_infeasible"] end
	Myuse_implied_bounds_from_presolve = false
		if(haskey(solver_settings, "use_implied_bounds_from_presolve")) Myuse_implied_bounds_from_presolve = solver_settings["use_implied_bounds_from_presolve"] end
	Mylp_presolve_requires_basis_postsolve = true
		if(haskey(solver_settings, "lp_presolve_requires_basis_postsolve")) Mylp_presolve_requires_basis_postsolve = solver_settings["lp_presolve_requires_basis_postsolve"] end
	Mymps_parser_type_free = true
		if(haskey(solver_settings, "mps_parser_type_free")) Mymps_parser_type_free = solver_settings["mps_parser_type_free"] end
	Mykeep_n_rows = -1 
		if(haskey(solver_settings, "keep_n_rows")) Mykeep_n_rows = solver_settings["keep_n_rows"] end
	Mycost_scale_factor = 0
		if(haskey(solver_settings, "cost_scale_factor")) Mycost_scale_factor = solver_settings["cost_scale_factor"] end
	Myallowed_matrix_scale_factor = 20
		if(haskey(solver_settings, "allowed_matrix_scale_factor")) Myallowed_matrix_scale_factor = solver_settings["allowed_matrix_scale_factor"] end
	Myallowed_cost_scale_factor = 0 
		if(haskey(solver_settings, "allowed_cost_scale_factor")) Myallowed_cost_scale_factor = solver_settings["allowed_cost_scale_factor"] end
	Mysimplex_dualise_strategy = -1
		if(haskey(solver_settings, "simplex_dualise_strategy")) Mysimplex_dualise_strategy = solver_settings["simplex_dualise_strategy"] end
	Mysimplex_permute_strategy = -1
		if(haskey(solver_settings, "simplex_permute_strategy")) Mysimplex_permute_strategy = solver_settings["simplex_permute_strategy"] end
	Mymax_dual_simplex_cleanup_level = 1
		if(haskey(solver_settings, "max_dual_simplex_cleanup_level")) Mymax_dual_simplex_cleanup_level = solver_settings["max_dual_simplex_cleanup_level"] end
	Mymax_dual_simplex_phase1_cleanup_level = 2
		if(haskey(solver_settings, "max_dual_simplex_phase1_cleanup_level")) Mymax_dual_simplex_phase1_cleanup_level = solver_settings["max_dual_simplex_phase1_cleanup_level"] end
	Mysimplex_price_strategy = 3
		if(haskey(solver_settings, "simplex_price_strategy")) Mysimplex_price_strategy = solver_settings["simplex_price_strategy"] end
	Mysimplex_unscaled_solution_strategy = 1
		if(haskey(solver_settings, "simplex_unscaled_solution_strategy")) Mysimplex_unscaled_solution_strategy = solver_settings["simplex_unscaled_solution_strategy"] end
	Mysimplex_initial_condition_check = true
		if(haskey(solver_settings, "simplex_initial_condition_check")) Mysimplex_initial_condition_check = solver_settings["simplex_initial_condition_check"] end
	Myno_unnecessary_rebuild_refactor = true
		if(haskey(solver_settings, "no_unnecessary_rebuild_refactor")) Myno_unnecessary_rebuild_refactor = solver_settings["no_unnecessary_rebuild_refactor"] end
	Mysimplex_initial_condition_tolerance = 1e+14 
		if(haskey(solver_settings, "simplex_initial_condition_tolerance")) Mysimplex_initial_condition_tolerance = solver_settings["simplex_initial_condition_tolerance"] end
	Myrebuild_refactor_solution_error_tolerance = 1e-08
		if(haskey(solver_settings, "rebuild_refactor_solution_error_tolerance")) Myrebuild_refactor_solution_error_tolerance = solver_settings["rebuild_refactor_solution_error_tolerance"] end
	Mydual_steepest_edge_weight_error_tolerance = Inf
		if(haskey(solver_settings, "dual_steepest_edge_weight_error_tolerance")) Mydual_steepest_edge_weight_error_tolerance = solver_settings["dual_steepest_edge_weight_error_tolerance"] end
	Mydual_steepest_edge_weight_log_error_threshold = 10.0
		if(haskey(solver_settings, "dual_steepest_edge_weight_log_error_threshold")) Mydual_steepest_edge_weight_log_error_threshold = solver_settings["dual_steepest_edge_weight_log_error_threshold"] end
	Mydual_simplex_cost_perturbation_multiplier = 1.0
		if(haskey(solver_settings, "dual_simplex_cost_perturbation_multiplier")) Mydual_simplex_cost_perturbation_multiplier = solver_settings["dual_simplex_cost_perturbation_multiplier"] end
	Myprimal_simplex_bound_perturbation_multiplier = 1.0
		if(haskey(solver_settings, "primal_simplex_bound_perturbation_multiplier")) Myprimal_simplex_bound_perturbation_multiplier = solver_settings["primal_simplex_bound_perturbation_multiplier"] end
	Mydual_simplex_pivot_growth_tolerance = 1e-09
		if(haskey(solver_settings, "dual_simplex_pivot_growth_tolerance")) Mydual_simplex_pivot_growth_tolerance = solver_settings["dual_simplex_pivot_growth_tolerance"] end
	Mypresolve_pivot_threshold = 0.01
		if(haskey(solver_settings, "presolve_pivot_threshold")) Mypresolve_pivot_threshold = solver_settings["presolve_pivot_threshold"] end
	Mypresolve_substitution_maxfillin = 10
		if(haskey(solver_settings, "presolve_substitution_maxfillin")) Mypresolve_substitution_maxfillin = solver_settings["presolve_substitution_maxfillin"] end
	Myfactor_pivot_threshold = 0.1
		if(haskey(solver_settings, "factor_pivot_threshold")) Myfactor_pivot_threshold = solver_settings["factor_pivot_threshold"] end
	Myfactor_pivot_tolerance = 1e-10
		if(haskey(solver_settings, "factor_pivot_tolerance")) Myfactor_pivot_tolerance = solver_settings["factor_pivot_tolerance"] end
	Mystart_crossover_tolerance = 1e-08
		if(haskey(solver_settings, "start_crossover_tolerance")) Mystart_crossover_tolerance = solver_settings["start_crossover_tolerance"] end
	Myuse_original_HFactor_logic = true
		if(haskey(solver_settings, "use_original_HFactor_logic")) Myuse_original_HFactor_logic = solver_settings["use_original_HFactor_logic"] end
	Myless_infeasible_DSE_check = true
		if(haskey(solver_settings, "less_infeasible_DSE_check")) Myless_infeasible_DSE_check = solver_settings["less_infeasible_DSE_check"] end
	Myless_infeasible_DSE_choose_row = true
		if(haskey(solver_settings, "less_infeasible_DSE_choose_row")) Myless_infeasible_DSE_choose_row = solver_settings["less_infeasible_DSE_choose_row"] end
	########################################################################

	OPTIMIZER = optimizer_with_attributes(HiGHS.Optimizer,
		"primal_feasibility_tolerance" => MyFeasibilityTol,
		"dual_feasibility_tolerance" => MyOptimalityTol,
		"time_limit" => MyTimeLimit,
		"presolve" => MyPresolve,
		"solver" => MyMethod,
		"parallel" => Myparallel,
		"ranging" => Myranging,
		"infinite_cost" => Myinfinite_cost,
		"infinite_bound" => Myinfinite_bound,
		"small_matrix_value" => Mysmall_matrix_value,
		"large_matrix_value" => Mylarge_matrix_value,
		"ipm_optimality_tolerance" => Myipm_optimality_tolerance,
		"objective_bound" => Myobjective_bound,
		"objective_target" => Myobjective_target,
		"random_seed" => Myrandom_seed,
		"threads" => Mythreads,
		"highs_debug_level" => Myhighs_debug_level,
		"highs_analysis_level" => Myhighs_analysis_level,
		"simplex_strategy" => Mysimplex_strategy,
		"simplex_scale_strategy" => Mysimplex_scale_strategy,
		"simplex_crash_strategy" => Mysimplex_crash_strategy,
		"simplex_dual_edge_weight_strategy" => Mysimplex_dual_edge_weight_strategy,
		"simplex_primal_edge_weight_strategy" => Mysimplex_primal_edge_weight_strategy,
		"simplex_iteration_limit" => Mysimplex_iteration_limit,
		"simplex_update_limit" => Mysimplex_update_limit,
		"ipm_iteration_limit" => Myipm_iteration_limit,
		"simplex_min_concurrency" => Mysimplex_min_concurrency,
		"simplex_max_concurrency" => Mysimplex_max_concurrency,
		"output_flag" => Myoutput_flag,
		"log_to_console" => Mylog_to_console,
		"solution_file" => Mysolution_file,
		"log_file" => Mylog_file,
		"write_solution_to_file" => Mywrite_solution_to_file,
		"write_solution_style" => Mywrite_solution_style,
		"write_model_file" => Mywrite_model_file,
		"write_model_to_file" => Mywrite_model_to_file,
		"mip_detect_symmetry" => Mymip_detect_symmetry,
		"mip_max_nodes" => Mymip_max_nodes,
		"mip_max_stall_nodes" => Mymip_max_stall_nodes,
		"mip_max_leaves" => Mymip_max_leaves,
		"mip_max_improving_sols" => Mymip_max_improving_sols,
		"mip_lp_age_limit" => Mymip_lp_age_limit,
		"mip_pool_age_limit" => Mymip_pool_age_limit,
		"mip_pool_soft_limit" => Mymip_pool_soft_limit,
		"mip_pscost_minreliable" => Mymip_pscost_minreliable,
		"mip_min_cliquetable_entries_for_parallelism" => Mymip_min_cliquetable_entries_for_parallelism,
		"mip_report_level" => Mymip_report_level,
		"mip_feasibility_tolerance" => Mymip_feasibility_tolerance,
		"mip_heuristic_effort" => Mymip_heuristic_effort,
		"mip_rel_gap" => Mymip_rel_gap,
		"mip_abs_gap" => Mymip_abs_gap,
		"log_dev_level" => Mylog_dev_level,
		"run_crossover" => Myrun_crossover,
		"allow_unbounded_or_infeasible" => Myallow_unbounded_or_infeasible,
		"use_implied_bounds_from_presolve" => Myuse_implied_bounds_from_presolve,
		"lp_presolve_requires_basis_postsolve" => Mylp_presolve_requires_basis_postsolve,
		"mps_parser_type_free" => Mymps_parser_type_free,
		"keep_n_rows" => Mykeep_n_rows,
		"cost_scale_factor" => Mycost_scale_factor,
		"allowed_matrix_scale_factor" => Myallowed_matrix_scale_factor,
		"allowed_cost_scale_factor" => Myallowed_cost_scale_factor,
		"simplex_dualise_strategy" => Mysimplex_dualise_strategy,
		"simplex_permute_strategy" => Mysimplex_permute_strategy,
		"max_dual_simplex_cleanup_level" => Mymax_dual_simplex_cleanup_level,
		"max_dual_simplex_phase1_cleanup_level" => Mymax_dual_simplex_phase1_cleanup_level,
		"simplex_price_strategy" => Mysimplex_price_strategy,
		"simplex_unscaled_solution_strategy" => Mysimplex_unscaled_solution_strategy,
		"simplex_initial_condition_check" => Mysimplex_initial_condition_check,
		"no_unnecessary_rebuild_refactor" => Myno_unnecessary_rebuild_refactor,
		"simplex_initial_condition_tolerance" => Mysimplex_initial_condition_tolerance,
		"rebuild_refactor_solution_error_tolerance" => Myrebuild_refactor_solution_error_tolerance,
		"dual_steepest_edge_weight_error_tolerance" => Mydual_steepest_edge_weight_error_tolerance,
		"dual_steepest_edge_weight_log_error_threshold" => Mydual_steepest_edge_weight_log_error_threshold,
		"dual_simplex_cost_perturbation_multiplier" => Mydual_simplex_cost_perturbation_multiplier,
		"primal_simplex_bound_perturbation_multiplier" => Myprimal_simplex_bound_perturbation_multiplier,
		"dual_simplex_pivot_growth_tolerance" => Mydual_simplex_pivot_growth_tolerance,
		"presolve_pivot_threshold" => Mypresolve_pivot_threshold,
		"presolve_substitution_maxfillin" => Mypresolve_substitution_maxfillin,
		"factor_pivot_threshold" => Myfactor_pivot_threshold,
		"factor_pivot_tolerance" => Myfactor_pivot_tolerance,
		"start_crossover_tolerance" => Mystart_crossover_tolerance,
		"use_original_HFactor_logic" => Myuse_original_HFactor_logic,
		"less_infeasible_DSE_check" => Myless_infeasible_DSE_check,
		"less_infeasible_DSE_choose_row" => Myless_infeasible_DSE_choose_row

	)

	return OPTIMIZER
end<|MERGE_RESOLUTION|>--- conflicted
+++ resolved
@@ -22,335 +22,6 @@
 Returns a MathOptInterface OptimizerWithAttributes HiGHS optimizer instance to be used in the GenX.generate_model() method.
 
 The HiGHS optimizer instance is configured with the following default parameters if a user-specified parameter for each respective field is not provided:
-<<<<<<< HEAD
-	All the references are in https://github.com/jump-dev/HiGHS.jl, https://github.com/ERGO-Code/HiGHS, and https://highs.dev/
-
-	# HiGHS Solver Parameters
-	# Common solver settings
-	Feasib_Tol: 1.0e-06        # Primal feasibility tolerance # [type: double, advanced: false, range: [1e-10, inf], default: 1e-07]
-	Optimal_Tol: 1.0e-03       # Dual feasibility tolerance # [type: double, advanced: false, range: [1e-10, inf], default: 1e-07]
-	TimeLimit: Inf             # Time limit # [type: double, advanced: false, range: [0, inf], default: inf]
-	Pre_Solve: choose          # Presolve option: "off", "choose" or "on" # [type: string, advanced: false, default: "choose"]
-	Method: ipm #choose        #HiGHS-specific solver settings # Solver option: "simplex", "choose" or "ipm" # [type: string, advanced: false, default: "choose"] In order to run a case when the UCommit is set to 1, i.e. MILP instance, set the Method to choose
-	
-	#HiGHS-specific solver settings
-	# Parallel option: "off", "choose" or "on"
-	# [type: string, advanced: false, default: "choose"]
-	parallel: choose
-	
-	# Compute cost, bound, RHS and basic solution ranging: "off" or "on"
-	# [type: string, advanced: false, default: "off"]
-	ranging: off
-	
-	# Limit on cost coefficient: values larger than this will be treated as infinite
-	# [type: double, advanced: false, range: [1e+15, inf], default: 1e+20]
-	infinite_cost: 1e+20
-	
-	# Limit on |constraint bound|: values larger than this will be treated as infinite
-	# [type: double, advanced: false, range: [1e+15, inf], default: 1e+20]
-	infinite_bound: 1e+20
-	
-	# Lower limit on |matrix entries|: values smaller than this will be treated as zero
-	# [type: double, advanced: false, range: [1e-12, inf], default: 1e-09]
-	small_matrix_value: 1e-09
-	
-	# Upper limit on |matrix entries|: values larger than this will be treated as infinite
-	# [type: double, advanced: false, range: [1, inf], default: 1e+15]
-	large_matrix_value: 1e+15
-	
-	# IPM optimality tolerance
-	# [type: double, advanced: false, range: [1e-12, inf], default: 1e-08]
-	ipm_optimality_tolerance: 1e-08
-	
-	# Objective bound for termination
-	# [type: double, advanced: false, range: [-inf, inf], default: inf]
-	objective_bound: Inf
-	
-	# Objective target for termination
-	# [type: double, advanced: false, range: [-inf, inf], default: -inf]
-	objective_target: -Inf
-	
-	# random seed used in HiGHS
-	# [type: HighsInt, advanced: false, range: {0, 2147483647}, default: 0]
-	random_seed: 0
-	
-	# number of threads used by HiGHS (0: automatic)
-	# [type: HighsInt, advanced: false, range: {0, 2147483647}, default: 0]
-	threads: 0
-	
-	# Debugging level in HiGHS
-	# [type: HighsInt, advanced: false, range: {0, 3}, default: 0]
-	highs_debug_level: 0
-	
-	# Analysis level in HiGHS
-	# [type: HighsInt, advanced: false, range: {0, 63}, default: 0]
-	highs_analysis_level: 0
-	
-	# Strategy for simplex solver 0 => Choose; 1 => Dual (serial); 2 => Dual (PAMI); 3 => Dual (SIP); 4 => Primal
-	# [type: HighsInt, advanced: false, range: {0, 4}, default: 1]
-	simplex_strategy: 1
-	
-	# Simplex scaling strategy: off / choose / equilibration / forced equilibration / max value 0 / max value 1 (0/1/2/3/4/5)
-	# [type: HighsInt, advanced: false, range: {0, 5}, default: 1]
-	simplex_scale_strategy: 1
-	
-	# Strategy for simplex crash: off / LTSSF / Bixby (0/1/2)
-	# [type: HighsInt, advanced: false, range: {0, 9}, default: 0]
-	simplex_crash_strategy: 0
-	
-	# Strategy for simplex dual edge weights: Choose / Dantzig / Devex / Steepest Edge (-1/0/1/2)
-	# [type: HighsInt, advanced: false, range: {-1, 2}, default: -1]
-	simplex_dual_edge_weight_strategy: -1
-	
-	# Strategy for simplex primal edge weights: Choose / Dantzig / Devex / Steepest Edge (-1/0/1/2)
-	# [type: HighsInt, advanced: false, range: {-1, 2}, default: -1]
-	simplex_primal_edge_weight_strategy: -1
-	
-	# Iteration limit for simplex solver
-	# [type: HighsInt, advanced: false, range: {0, 2147483647}, default: 2147483647]
-	simplex_iteration_limit: 2147483647
-	
-	# Limit on the number of simplex UPDATE operations
-	# [type: HighsInt, advanced: false, range: {0, 2147483647}, default: 5000]
-	simplex_update_limit: 5000
-	
-	# Iteration limit for IPM solver
-	# [type: HighsInt, advanced: false, range: {0, 2147483647}, default: 2147483647]
-	ipm_iteration_limit: 2147483647
-	
-	# Minimum level of concurrency in parallel simplex
-	# [type: HighsInt, advanced: false, range: {1, 8}, default: 1]
-	simplex_min_concurrency: 1
-	
-	# Maximum level of concurrency in parallel simplex
-	# [type: HighsInt, advanced: false, range: {1, 8}, default: 8]
-	simplex_max_concurrency: 8
-	
-	# Enables or disables solver output
-	# [type: bool, advanced: false, range: {false, true}, default: true]
-	output_flag: true
-	
-	# Enables or disables console logging
-	# [type: bool, advanced: false, range: {false, true}, default: true]
-	log_to_console: true
-	
-	# Solution file
-	# [type: string, advanced: false, default: ""]
-	solution_file: ""
-	
-	# Log file
-	# [type: string, advanced: false, default: ""]
-	log_file: ""
-	
-	# Write the primal and dual solution to a file
-	# [type: bool, advanced: false, range: {false, true}, default: false]
-	write_solution_to_file: false
-	
-	# Write the solution in style: 0=>Raw (computer-readable); 1=>Pretty (human-readable) 
-	# [type: HighsInt, advanced: false, range: {0, 2}, default: 0]
-	write_solution_style: 0
-	
-	# Write model file
-	# [type: string, advanced: false, default: ""]
-	write_model_file: ""
-	
-	# Write the model to a file
-	# [type: bool, advanced: false, range: {false, true}, default: false]
-	write_model_to_file: false
-	
-	# Whether symmetry should be detected
-	# [type: bool, advanced: false, range: {false, true}, default: true]
-	mip_detect_symmetry: true
-	
-	# MIP solver max number of nodes
-	# [type: HighsInt, advanced: false, range: {0, 2147483647}, default: 2147483647]
-	mip_max_nodes: 2147483647
-	
-	# MIP solver max number of nodes where estimate is above cutoff bound
-	# [type: HighsInt, advanced: false, range: {0, 2147483647}, default: 2147483647]
-	mip_max_stall_nodes: 2147483647
-	
-	# MIP solver max number of leave nodes
-	# [type: HighsInt, advanced: false, range: {0, 2147483647}, default: 2147483647]
-	mip_max_leaves: 2147483647
-	
-	# limit on the number of improving solutions found to stop the MIP solver prematurely
-	# [type: HighsInt, advanced: false, range: {1, 2147483647}, default: 2147483647]
-	mip_max_improving_sols: 2147483647
-	
-	# maximal age of dynamic LP rows before they are removed from the LP relaxation
-	# [type: HighsInt, advanced: false, range: {0, 32767}, default: 10]
-	mip_lp_age_limit: 10
-	
-	# maximal age of rows in the cutpool before they are deleted
-	# [type: HighsInt, advanced: false, range: {0, 1000}, default: 30]
-	mip_pool_age_limit: 30
-	
-	# soft limit on the number of rows in the cutpool for dynamic age adjustment
-	# [type: HighsInt, advanced: false, range: {1, 2147483647}, default: 10000]
-	mip_pool_soft_limit: 10000
-	
-	# minimal number of observations before pseudo costs are considered reliable
-	# [type: HighsInt, advanced: false, range: {0, 2147483647}, default: 8]
-	mip_pscost_minreliable: 8
-	
-	# minimal number of entries in the cliquetable before neighborhood queries of the conflict graph use parallel processing
-	# [type: HighsInt, advanced: false, range: {0, 2147483647}, default: 100000]
-	mip_min_cliquetable_entries_for_parallelism: 100000
-	
-	# MIP solver reporting level
-	# [type: HighsInt, advanced: false, range: {0, 2}, default: 1]
-	mip_report_level: 1
-	
-	# MIP feasibility tolerance
-	# [type: double, advanced: false, range: [1e-10, inf], default: 1e-06]
-	mip_feasibility_tolerance: 1e-06
-	
-	# effort spent for MIP heuristics
-	# [type: double, advanced: false, range: [0, 1], default: 0.05]
-	mip_heuristic_effort: 0.05
-	
-	# tolerance on relative gap, |ub-lb|/|ub|, to determine whether optimality has been reached for a MIP instance
-	# [type: double, advanced: false, range: [0, inf], default: 0.0001]
-	mip_rel_gap: 0.0001
-	
-	# tolerance on absolute gap of MIP, |ub-lb|, to determine whether optimality has been reached for a MIP instance
-	# [type: double, advanced: false, range: [0, inf], default: 1e-06]
-	mip_abs_gap: 1e-06
-	
-	# Output development messages: 0 => none; 1 => info; 2 => verbose
-	# [type: HighsInt, advanced: true, range: {0, 3}, default: 0]
-	log_dev_level: 0
-	
-	# Run the crossover routine for IPX
-	# [type: bool, advanced: true, range: {false, true}, default: true]
-	run_crossover: false #true
-	
-	# Allow ModelStatus::kUnboundedOrInfeasible
-	# [type: bool, advanced: true, range: {false, true}, default: false]
-	allow_unbounded_or_infeasible: false
-	
-	# Use relaxed implied bounds from presolve
-	# [type: bool, advanced: true, range: {false, true}, default: false]
-	use_implied_bounds_from_presolve: false
-	
-	# Prevents LP presolve steps for which postsolve cannot maintain a basis
-	# [type: bool, advanced: true, range: {false, true}, default: true]
-	lp_presolve_requires_basis_postsolve: true
-	
-	# Use the free format MPS file reader
-	# [type: bool, advanced: true, range: {false, true}, default: true]
-	mps_parser_type_free: true
-	
-	# For multiple N-rows in MPS files: delete rows / delete entries / keep rows (-1/0/1)
-	# [type: HighsInt, advanced: true, range: {-1, 1}, default: -1]
-	keep_n_rows: -1
-	
-	# Scaling factor for costs
-	# [type: HighsInt, advanced: true, range: {-20, 20}, default: 0]
-	cost_scale_factor: 0
-	
-	# Largest power-of-two factor permitted when scaling the constraint matrix
-	# [type: HighsInt, advanced: true, range: {0, 30}, default: 20]
-	allowed_matrix_scale_factor: 20
-	
-	# Largest power-of-two factor permitted when scaling the costs
-	# [type: HighsInt, advanced: true, range: {0, 20}, default: 0]
-	allowed_cost_scale_factor: 0
-	
-	# Strategy for dualising before simplex
-	# [type: HighsInt, advanced: true, range: {-1, 1}, default: -1]
-	simplex_dualise_strategy: -1
-	
-	# Strategy for permuting before simplex
-	# [type: HighsInt, advanced: true, range: {-1, 1}, default: -1]
-	simplex_permute_strategy: -1
-	
-	# Max level of dual simplex cleanup
-	# [type: HighsInt, advanced: true, range: {0, 2147483647}, default: 1]
-	max_dual_simplex_cleanup_level: 1
-	
-	# Max level of dual simplex phase 1 cleanup
-	# [type: HighsInt, advanced: true, range: {0, 2147483647}, default: 2]
-	max_dual_simplex_phase1_cleanup_level: 2
-	
-	# Strategy for PRICE in simplex
-	# [type: HighsInt, advanced: true, range: {0, 3}, default: 3]
-	simplex_price_strategy: 3
-	
-	Strategy for solving unscaled LP in simplex
-	[type: HighsInt, advanced: true, range: {0, 2}, default: 1]
-	simplex_unscaled_solution_strategy: 1
-	
-	Perform initial basis condition check in simplex
-	[type: bool, advanced: true, range: {false, true}, default: true]
-	simplex_initial_condition_check: true
-	
-	No unnecessary refactorization on simplex rebuild
-	[type: bool, advanced: true, range: {false, true}, default: true]
-	no_unnecessary_rebuild_refactor: true
-	
-	Tolerance on initial basis condition in simplex
-	[type: double, advanced: true, range: [1, inf], default: 1e+14]
-	simplex_initial_condition_tolerance: 1e+14
-	
-	Tolerance on solution error when considering refactorization on simplex rebuild
-	[type: double, advanced: true, range: [-inf, inf], default: 1e-08]
-	rebuild_refactor_solution_error_tolerance: 1e-08
-	
-	Tolerance on dual steepest edge weight errors
-	[type: double, advanced: true, range: [0, inf], default: inf]
-	dual_steepest_edge_weight_error_tolerance: Inf
-	
-	Threshold on dual steepest edge weight errors for Devex switch
-	[type: double, advanced: true, range: [1, inf], default: 10]
-	dual_steepest_edge_weight_log_error_threshold: 10.0
-	
-	Dual simplex cost perturbation multiplier: 0 => no perturbation
-	[type: double, advanced: true, range: [0, inf], default: 1]
-	dual_simplex_cost_perturbation_multiplier: 1.0
-	
-	Primal simplex bound perturbation multiplier: 0 => no perturbation
-	[type: double, advanced: true, range: [0, inf], default: 1]
-	primal_simplex_bound_perturbation_multiplier: 1.0
-	
-	Dual simplex pivot growth tolerance
-	[type: double, advanced: true, range: [1e-12, inf], default: 1e-09]
-	dual_simplex_pivot_growth_tolerance: 1e-09
-	
-	Matrix factorization pivot threshold for substitutions in presolve
-	[type: double, advanced: true, range: [0.0008, 0.5], default: 0.01]
-	presolve_pivot_threshold: 0.01
-	
-	Maximal fillin allowed for substitutions in presolve
-	[type: HighsInt, advanced: true, range: {0, 2147483647}, default: 10]
-	presolve_substitution_maxfillin: 10
-	
-	Matrix factorization pivot threshold
-	[type: double, advanced: true, range: [0.0008, 0.5], default: 0.1]
-	factor_pivot_threshold: 0.1
-	
-	Matrix factorization pivot tolerance
-	[type: double, advanced: true, range: [0, 1], default: 1e-10]
-	factor_pivot_tolerance: 1e-10
-	
-	Tolerance to be satisfied before IPM crossover will start
-	[type: double, advanced: true, range: [1e-12, inf], default: 1e-08]
-	start_crossover_tolerance: 1e-08
-	
-	Use original HFactor logic for sparse vs hyper-sparse TRANs
-	[type: bool, advanced: true, range: {false, true}, default: true]
-	use_original_HFactor_logic: true
-	
-	Check whether LP is candidate for LiDSE
-	[type: bool, advanced: true, range: {false, true}, default: true]
-	less_infeasible_DSE_check: true
-	
-	Use LiDSE if LP has right properties
-	[type: bool, advanced: true, range: {false, true}, default: true]
-	less_infeasible_DSE_choose_row: true
-	
-=======
     All the references are in https://github.com/jump-dev/HiGHS.jl, https://github.com/ERGO-Code/HiGHS, and https://highs.dev/
 
     # HiGHS Solver Parameters
@@ -741,11 +412,6 @@
     # Check whether LP is candidate for LiDSE
     # [type: bool, advanced: true, range: {false, true}, default: true]
     less_infeasible_DSE_check = true
-
-    # Use LiDSE if LP has right properties
-    # [type: bool, advanced: true, range: {false, true}, default: true]
-    less_infeasible_DSE_choose_row = true
->>>>>>> 5c9c437b
 
 """
 function configure_highs(solver_settings_path::String)
