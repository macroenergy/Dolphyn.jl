--- conflicted
+++ resolved
@@ -35,11 +35,7 @@
 	dfH2Balance = Array{Any}
 	rowoffset=3
 	for z in 1:Z
-<<<<<<< HEAD
-	   	dfTemp1 = Array{Any}(nothing, T+rowoffset, 10)
-=======
 	   	dfTemp1 = Array{Any}(nothing, T+rowoffset, 11)
->>>>>>> 47bbd251
 	   	dfTemp1[1,1:size(dfTemp1,2)] = ["Generation",
 	           "Flexible_Demand_Defer", "Flexible_Demand_Satisfy",
 			   "Storage Discharging", "Storage Charging",
