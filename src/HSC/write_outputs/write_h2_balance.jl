--- conflicted
+++ resolved
@@ -61,11 +61,7 @@
 	     	dfTemp1[t+rowoffset,6] = value(EP[:vH2NSE][1,z,t])
 
 			if setup["ModelH2Pipelines"] == 1
-<<<<<<< HEAD
-			 	dfTemp1[t+rowoffset,7] = value.(EP[:ePipeZoneDemand][z,t])
-=======
-			 	dfTemp1[t+rowoffset,7] = value.(EP[:eH2PipeZoneDemand][t,z])
->>>>>>> d927269b
+			 	dfTemp1[t+rowoffset,7] = value.(EP[:eH2PipeZoneDemand][z,t])
 			else
 				dfTemp1[t+rowoffset,7] = 0
 			end
