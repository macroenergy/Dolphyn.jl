function h2_storage_all(EP::Model, inputs::Dict, setup::Dict)
    # Setup variables, constraints, and expressions common to all hydrogen storage resources
    println("H2 Storage Core Resources Module")

    dfH2Gen = inputs["dfH2Gen"]
    H2_STOR_ALL = inputs["H2_STOR_ALL"] # Set of all h2 storage resources

    Z = inputs["Z"]     # Number of zones
    T = inputs["T"] # Number of time steps (hours) 

	  
    START_SUBPERIODS = inputs["START_SUBPERIODS"] # Starting subperiod index for each representative period
    INTERIOR_SUBPERIODS = inputs["INTERIOR_SUBPERIODS"] # Index of interior subperiod for each representative period

    hours_per_subperiod = inputs["hours_per_subperiod"] #total number of hours per subperiod

    ### Variables ###
	# Storage level of resource "y" at hour "t" [tonne] on zone "z" 
	@variable(EP, vH2S[y in H2_STOR_ALL, t=1:T] >= 0);

	# Rate of energy withdrawn from HSC by resource "y" at hour "t" [tonne/hour] on zone "z"
	@variable(EP, vH2CHARGE_STOR[y in H2_STOR_ALL, t=1:T] >= 0);

    # No need to define temporal discharge variable since it is already defined in h2_outputs.jl as vH2Gen[k,t]


    # Energy losses related to storage technologies (increase in effective demand)
	#@expression(EP, eEH2LOSS[y in H2_STOR_ALL], sum(inputs["omega"][t]*EP[:vH2CHARGE_STOR][y,t] for t in 1:T) - sum(inputs["omega"][t]*EP[:vH2Gen][y,t] for t in 1:T))

    #Variable costs of "charging" for technologies "y" during hour "t" in zone "z"
    #  ParameterScale = 1 --> objective function is in million $
    #  ParameterScale = 0 --> objective function is in $
    if setup["ParameterScale"] ==1 
        @expression(EP, eCVarH2Stor_in[y in H2_STOR_ALL,t=1:T], 
        if (dfH2Gen[!,:H2Stor_Charge_MMBtu_p_tonne][y]>0) # Charging consumes fuel - fuel divided by 1000 since fuel cost already scaled in load_fuels_data.jl when ParameterScale =1
            inputs["omega"][t]*dfH2Gen[!,:Var_OM_Cost_Charge_p_tonne][y]*vH2CHARGE_STOR[y,t]/ModelScalingFactor^2 + inputs["fuel_costs"][dfH2Gen[!,:Fuel][k]][t] * dfH2Gen[!,:H2Stor_Charge_MMBtu_p_tonne][k]*vH2CHARGE_STOR[y,t]/ModelScalingFactor
        else
            inputs["omega"][t]*dfH2Gen[!,:Var_OM_Cost_Charge_p_tonne][y]*vH2CHARGE_STOR[y,t]/ModelScalingFactor^2
        end
        )
    else
        @expression(EP, eCVarH2Stor_in[y in H2_STOR_ALL,t=1:T], 
        if (dfH2Gen[!,:H2Stor_Charge_MMBtu_p_tonne][y]>0) # Charging consumes fuel 
            inputs["omega"][t]*dfH2Gen[!,:Var_OM_Cost_Charge_p_tonne][y]*vH2CHARGE_STOR[y,t] +inputs["fuel_costs"][dfH2Gen[!,:Fuel][k]][t] * dfH2Gen[!,:H2Stor_Charge_MMBtu_p_tonne][k]
        else
            inputs["omega"][t]*dfH2Gen[!,:Var_OM_Cost_Charge_p_tonne][y]*vH2CHARGE_STOR[y,t]
        end      
        )
    end

    # Sum individual resource contributions to variable charging costs to get total variable charging costs
    @expression(EP, eTotalCVarH2StorInT[t=1:T], sum(eCVarH2Stor_in[y,t] for y in H2_STOR_ALL))
    @expression(EP, eTotalCVarH2StorIn, sum(eTotalCVarH2StorInT[t] for t in 1:T))
    EP[:eObj] += eTotalCVarH2StorIn


    # Term to represent electricity consumption associated with H2 storage charging and discharging
	@expression(EP, ePowerBalanceH2Stor[t=1:T, z=1:Z],
    if setup["ParameterScale"] ==1 # If ParameterScale = 1, power system operation/capacity modeled in GW rather than MW 
<<<<<<< HEAD
        sum(EP[:vH2CHARGE_STOR][y,t]*dfH2Gen[!,:H2Stor_Charge_MWh_p_tonne][y] for y in intersect(dfH2Gen[dfH2Gen.Zone.==z,:R_ID],H2_STOR_ALL); init=0.0)/ModelScalingFactor
=======
        sum(EP[:vH2CHARGE_STOR][y,t]*dfH2Gen[!,:H2Stor_Charge_MWh_p_tonne][y]/ModelScalingFactor for y in intersect(dfH2Gen[dfH2Gen.Zone.==z,:R_ID],H2_STOR_ALL); init=0.0)
>>>>>>> 48ddb66f
    else
        sum(EP[:vH2CHARGE_STOR][y,t]*dfH2Gen[!,:H2Stor_Charge_MWh_p_tonne][y] for y in intersect(dfH2Gen[dfH2Gen.Zone.==z,:R_ID],H2_STOR_ALL); init=0.0)
    end
    )

    EP[:ePowerBalance] += -ePowerBalanceH2Stor

    # Adding power consumption by storage
    EP[:eH2NetpowerConsumptionByAll] += ePowerBalanceH2Stor
 

   	#H2 Balance expressions
	@expression(EP, eH2BalanceStor[t=1:T, z=1:Z],
	sum(EP[:vH2Gen][k,t] -EP[:vH2CHARGE_STOR][k,t] for k in intersect(H2_STOR_ALL, dfH2Gen[dfH2Gen[!,:Zone].==z,:][!,:R_ID])))

	EP[:eH2Balance] += eH2BalanceStor   

    
    ### End Expressions ###

    ### Constraints ###
	## Storage energy capacity and state of charge related constraints:

	# Links state of charge in first time step with decisions in last time step of each subperiod
	# We use a modified formulation of this constraint (cSoCBalLongDurationStorageStart) when operations wrapping and long duration storage are being modeled
	
	if setup["OperationWrapping"] ==1 && !isempty(inputs["H2_STOR_LONG_DURATION"]) # Apply constraints to those storage technologies with short duration only
		@constraint(EP, cH2SoCBalStart[t in START_SUBPERIODS, y in H2_STOR_SHORT_DURATION], EP[:vH2S][y,t] ==
			EP[:vH2S][y,t+hours_per_subperiod-1]-(1/dfH2Gen[!,:H2Stor_eff_discharge][y]*EP[:vH2Gen][y,t])
			+(dfH2Gen[!,:H2Stor_eff_charge][y]*EP[:vH2CHARGE_STOR][y,t])-(dfH2Gen[!,:H2Stor_self_discharge_rate_p_hour][y]*EP[:vH2S][y,t+hours_per_subperiod-1]))
	else # Apply constraints to all storage technologies
		@constraint(EP, cH2SoCBalStart[t in START_SUBPERIODS, y in H2_STOR_ALL], EP[:vH2S][y,t] ==
			EP[:vH2S][y,t+hours_per_subperiod-1]-(1/dfH2Gen[!,:H2Stor_eff_discharge][y]*EP[:vH2Gen][y,t])
			+(dfH2Gen[!,:H2Stor_eff_charge][y]*EP[:vH2CHARGE_STOR][y,t])-(dfH2Gen[!,:H2Stor_self_discharge_rate_p_hour][y]*EP[:vH2S][y,t+hours_per_subperiod-1]))
	end
	
	@constraints(EP, begin

   		# Max and min storage inventory levels as proportion installed storage energy capacity
		[y in H2_STOR_ALL, t in 1:T], EP[:eTotalH2CapEnergy][y]*dfH2Gen[!,:H2Stor_max_level][y] >= EP[:vH2S][y,t]
		[y in H2_STOR_ALL, t in 1:T], EP[:eTotalH2CapEnergy][y]*dfH2Gen[!,:H2Stor_min_level][y] <= EP[:vH2S][y,t]

		# Maximum energy stored must be less than energy capacity - incorporate in earlier constraint
		#[y in H2_STOR_ALL, t in 1:T], EP[:vH2S][y,t] <= EP[:eTotalH2CapEnergy][y]

        # Maximum charging rate constrained by charging capacity
        [y in H2_STOR_ALL,t in 1:T], EP[:vH2CHARGE_STOR][y,t] <= EP[:eTotalH2CapCharge][y]

        # Constraint on maximum discharging rate imposed if storage discharging capital cost >0
        [y in intersect(H2_STOR_ALL,dfH2Gen[!,:Inv_Cost_p_tonne_p_hr_yr].>0), t in 1:T], EP[:vH2Gen][y,t] <= EP[:eH2GenTotalCap][y]

		# energy stored for the next hour
		cH2SoCBalInterior[t in INTERIOR_SUBPERIODS, y in H2_STOR_ALL], EP[:vH2S][y,t] ==
			EP[:vH2S][y,t-1]-(1/dfH2Gen[!,:H2Stor_eff_discharge][y]*EP[:vH2Gen][y,t])+(dfH2Gen[!,:H2Stor_eff_charge][y]*EP[:vH2CHARGE_STOR][y,t])-(dfH2Gen[!,:H2Stor_self_discharge_rate_p_hour][y]*EP[:vH2S][y,t-1])
	end)

    


    # Dev note: include later on additional parameters and constraints to limit rate of charging and discharging
    # Right now we leave it unconstrained
    # # H2 storage charge and discharge can not exceed injection and withdraw capacity
    # @constraints(
    #     EP,
    #     begin
    #         [s in STOR_ALL, t = 1:T], vH2StorCha[s, t] <= vH2StorRate[s]
    #         [s in STOR_ALL, t = 1:T], vH2StorCha[s, t] <= dfH2Gen[s, :InjectionRate_tonne_per_hour]
    #         [s in STOR_ALL, t = 1:T], vH2StorDis[s, t] <= dfH2Gen[s, :WithdrawalRate_tonne_per_hour]
    #     end
    # )


    ### End Constraints ###
    return EP
end<|MERGE_RESOLUTION|>--- conflicted
+++ resolved
@@ -57,11 +57,10 @@
     # Term to represent electricity consumption associated with H2 storage charging and discharging
 	@expression(EP, ePowerBalanceH2Stor[t=1:T, z=1:Z],
     if setup["ParameterScale"] ==1 # If ParameterScale = 1, power system operation/capacity modeled in GW rather than MW 
-<<<<<<< HEAD
+
         sum(EP[:vH2CHARGE_STOR][y,t]*dfH2Gen[!,:H2Stor_Charge_MWh_p_tonne][y] for y in intersect(dfH2Gen[dfH2Gen.Zone.==z,:R_ID],H2_STOR_ALL); init=0.0)/ModelScalingFactor
-=======
+
         sum(EP[:vH2CHARGE_STOR][y,t]*dfH2Gen[!,:H2Stor_Charge_MWh_p_tonne][y]/ModelScalingFactor for y in intersect(dfH2Gen[dfH2Gen.Zone.==z,:R_ID],H2_STOR_ALL); init=0.0)
->>>>>>> 48ddb66f
     else
         sum(EP[:vH2CHARGE_STOR][y,t]*dfH2Gen[!,:H2Stor_Charge_MWh_p_tonne][y] for y in intersect(dfH2Gen[dfH2Gen.Zone.==z,:R_ID],H2_STOR_ALL); init=0.0)
     end
