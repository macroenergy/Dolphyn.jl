--- conflicted
+++ resolved
@@ -32,7 +32,7 @@
     # If setup["ParameterScale] = 1, emissions expression and constraints are written in ktonnes
     # If setup["ParameterScale] = 0, emissions expression and constraints are written in tonnes
     # Adjustment of Fuel_CO2 units carried out in load_fuels_data.jl
-<<<<<<< HEAD
+
 	@expression(EP, eH2EmissionsByPlant[k=1:H,t=1:T], 
     if(dfH2Gen[!,:H2Stor_Charge_MMBtu_p_tonne][k]>0) # IF storage consumes fuel during charging or not - not a default parameter input so hence the use of if condition
         inputs["fuel_CO2"][dfH2Gen[!,:Fuel][k]]* dfH2Gen[!,:etaFuel_MMBtu_p_tonne][k]* EP[:vH2Gen][k,t] + inputs["fuel_CO2"][dfH2Gen[!,:Fuel][k]]* dfH2Gen[!,:H2Stor_Charge_MMBtu_p_tonne][k]* EP[:vH2CHARGE_STOR][k,t]
@@ -42,8 +42,7 @@
     ) 
       
  	@expression(EP, eH2EmissionsByZone[z=1:Z, t=1:T], sum(eH2EmissionsByPlant[y,t] for y in dfH2Gen[(dfH2Gen[!,:Zone].==z),:R_ID]))
-    
-=======
+  
     @expression(
         EP,
         eH2EmissionsByPlant[k = 1:H, t = 1:T],
@@ -67,7 +66,6 @@
         sum(eH2EmissionsByPlant[y, t] for y in dfH2Gen[(dfH2Gen[!, :Zone].==z), :R_ID])
     )
 
->>>>>>> 1baaa2be
     # If CO2 price is implemented in HSC balance or Power Balance and SystemCO2 constraint is active (independent or joint), then need to add cost penalty due to CO2 prices
     if (setup["H2CO2Cap"] == 4 && setup["SystemCO2Constraint"] == 1)
         # Use CO2 price for HSC supply chain
