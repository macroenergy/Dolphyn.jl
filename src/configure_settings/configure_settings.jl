"""
DOLPHYN: Decision Optimization for Low-carbon Power and Hydrogen Networks
Copyright (C) 2022,  Massachusetts Institute of Technology
This program is free software; you can redistribute it and/or modify
it under the terms of the GNU General Public License as published by
the Free Software Foundation; either version 2 of the License, or
(at your option) any later version.
This program is distributed in the hope that it will be useful,
but WITHOUT ANY WARRANTY; without even the implied warranty of
MERCHANTABILITY or FITNESS FOR A PARTICULAR PURPOSE.  See the
GNU General Public License for more details.
A complete copy of the GNU General Public License v2 (GPLv2) is available
in LICENSE.txt.  Users uncompressing this from an archive may not have
received this license file.  If not, see <http://www.gnu.org/licenses/>.
"""

@doc raw"""
    configure_settings(settings_path::String)

<<<<<<< HEAD
Function to configure generic settings from YAML file in settings\_path.
=======
Function to configure generic settings from YAML files in settings_path.
>>>>>>> f7106362
"""
function configure_settings(settings_path::String) #! This function needs to be edited after all tests finish

    settings = YAML.load(open(settings_path))

    # Optional settings parameters
    ## Write the model formulation as an output; 0 = active; 1 = not active
    if (!haskey(settings, "PrintModel"))
        settings["PrintModel"] = 0
    end
    ## Transmission network expansionl; 0 = not active; 1 = active systemwide
    if (!haskey(settings, "NetworkExpansion"))
        settings["NetworkExpansion"] = 0
    end
    ## Number of segments used in piecewise linear approximation of transmission losses; 1 = linear, >2 = piecewise quadratic
    if (!haskey(settings, "Trans_Loss_Segments"))
        settings["Trans_Loss_Segments"] = 1
    end
    ## Regulation (primary) and operating (secondary) reserves; 0 = not active, 1 = active systemwide
    if (!haskey(settings, "Reserves"))
        settings["Reserves"] = 0
    end
    ## Minimum qualifying renewables penetration; 0 = not active; 1 = active systemwide
    if (!haskey(settings, "EnergyShareRequirement"))
        settings["EnergyShareRequirement"] = 0
    end
    ## Number of capacity reserve margin constraints; 0 = not active; 1 = active systemwide
    if (!haskey(settings, "CapacityReserveMargin"))
        settings["CapacityReserveMargin"] = 0
    end
    ## CO2 emissions cap; 0 = not active (no CO2 emission limit); 1 = mass-based emission limit constraint; 2 = load + rate-based emission limit constraint; 3 = generation + rate-based emission limit constraint
    if (!haskey(settings, "CO2Cap"))
        settings["CO2Cap"] = 0
    end
    ## Energy Share Requirement and CO2 constraints account for energy lost; 0 = not active (DO NOT account for energy lost); 1 = active systemwide (DO account for energy lost)
    if (!haskey(settings, "StorageLosses"))
        settings["StorageLosses"] = 1
    end
    ## Activate minimum technology carveout constraints; 0 = not active; 1 = active
    if (!haskey(settings, "MinCapReq"))
        settings["MinCapReq"] = 0
    end
    ## Available solvers: Gurobi, CPLEX, CLPs
    if (!haskey(settings, "Solver"))
        settings["Solver"] = "Gurobi"
    end
    ## Turn on parameter scaling wherein load, capacity and power variables are defined in GW rather than MW. 0 = not active; 1 = active systemwide
    if (!haskey(settings, "ParameterScale"))
        settings["ParameterScale"] = 0
    end
    ## Write shadow prices of LP or relaxed MILP; 0 = not active; 1 = active
    if (!haskey(settings, "WriteShadowPrices"))
        settings["WriteShadowPrices"] = 0
    end
    ## Unit committment of thermal power plants; 0 = not active; 1 = active using integer clestering; 2 = active using linearized clustering
    if (!haskey(settings, "UCommit"))
        settings["UCommit"] = 0
    end
    ## Sets temporal resolution of the model; 0 = single period to represent the full year, with first-last time step linked; 1 = multiple representative periods
    if (!haskey(settings, "OperationWrapping"))
        settings["OperationWrapping"] = 0
    end
    ## Inter-period energy exchange for storage technologies; 0 = not active; 1 = active systemwide
    if (!haskey(settings, "LongDurationStorage"))
        settings["LongDurationStorage"] = 0
    end
    ## Directory name where results from time domain reduction will be saved. If results already exist here, these will be used without running time domain reduction script again.
    if (!haskey(settings, "TimeDomainReductionFolder"))
        settings["TimeDomainReductionFolder"] = "TDR_Results"
    end
    ## Time domain reduce (i.e. cluster) inputs based on Load_data.csv, Generators_variability.csv, and Fuels_data.csv; 0 = not active (use input data as provided); 0 = active (cluster input data, or use data that has already been clustered)
    if (!haskey(settings, "TimeDomainReduction"))
        settings["TimeDomainReduction"] = 0
    end
    # Modeling to generate alternatives; 0 = not active; 1 = active. Note: produces a single solution as output
    if (!haskey(settings, "ModelingToGenerateAlternatives"))
        settings["ModelingToGenerateAlternatives"] = 0
    end
    # Slack value as a fraction of least-cost objective in budget constraint used for evaluating alternative model solutions; positive float value
    if (!haskey(settings, "ModelingtoGenerateAlternativeSlack"))
        settings["ModelingtoGenerateAlternativeSlack"] = 0.1
    end

    return settings
end<|MERGE_RESOLUTION|>--- conflicted
+++ resolved
@@ -17,11 +17,7 @@
 @doc raw"""
     configure_settings(settings_path::String)
 
-<<<<<<< HEAD
 Function to configure generic settings from YAML file in settings\_path.
-=======
-Function to configure generic settings from YAML files in settings_path.
->>>>>>> f7106362
 """
 function configure_settings(settings_path::String) #! This function needs to be edited after all tests finish
 
