"""
DOLPHYN: Decision Optimization for Low-carbon for Power and Hydrogen Networks
Copyright (C) 2021,  Massachusetts Institute of Technology
This program is free software; you can redistribute it and/or modify
it under the terms of the GNU General Public License as published by
the Free Software Foundation; either version 2 of the License, or
(at your option) any later version.
This program is distributed in the hope that it will be useful,
but WITHOUT ANY WARRANTY; without even the implied warranty of
MERCHANTABILITY or FITNESS FOR A PARTICULAR PURPOSE.  See the
GNU General Public License for more details.
A complete copy of the GNU General Public License v2 (GPLv2) is available
in LICENSE.txt.  Users uncompressing this from an archive may not have
received this license file.  If not, see <http://www.gnu.org/licenses/>.
"""


@doc raw"""
	load_inputs(setup::Dict,path::AbstractString)

Loads various data inputs from multiple input .csv files in path directory and stores variables in a Dict (dictionary) object for use in model() function

inputs:
setup - dict object containing setup parameters
path - string path to working directory

returns: Dict (dictionary) object containing all data inputs
"""

function load_h2_inputs(inputs::Dict,setup::Dict,path::AbstractString)

	## Use appropriate directory separator depending on Mac or Windows config
	if Sys.isunix()
		sep = "/"
    elseif Sys.iswindows()
		sep = "\U005c"
    else
        sep = "/"
	end

	data_directory = chop(replace(path, pwd() => ""), head = 1, tail = 0)

	## Read input files
	println("Reading H2 Input CSV Files")
	## Declare Dict (dictionary) object used to store parameters
    inputs = load_h2_gen(setup, path, sep, inputs)
    inputs = load_h2_demand(setup, path, sep, inputs)
    inputs = load_h2_generators_variability(setup, path, sep, inputs)

	# Read input data about power network topology, operating and expansion attributes
<<<<<<< HEAD
	if setup["ModelH2Pipelines"] == 1
	    if isfile(string(path,sep,"HSC_pipelines.csv")) 		
			inputs  = load_h2_pipeline_data(setup, path, sep, inputs)
		else
			inputs["H2_P"] = 0
		end
=======
    if isfile(string(path,sep,"HSC_pipelines.csv")) 
		# Creating flag for other parts of the code
		setup["ModelH2Pipelines"] = 1
		inputs  = load_h2_pipeline_data(setup, path, sep, inputs)
	else
		inputs["H2_P"] = 0
>>>>>>> 48ddb66f
	end

	# Read input data about hydrogen transport truck types
	if setup["ModelH2Trucks"] == 1
		if isfile(string(path,sep,"HSC_trucks.csv"))
<<<<<<< HEAD
=======
			# Create flag for other parts of the code
>>>>>>> 48ddb66f
			inputs = load_h2_truck(path, sep, inputs)
		end
	end

	# Read input data about G2P Resources
	if isfile(string(path,sep,"HSC_g2p.csv"))
		# Create flag for other parts of the code
		setup["ModelH2G2P"] = 1
		inputs = load_h2_g2p(setup,path, sep, inputs)
		inputs = load_h2_g2p_variability(setup, path, sep, inputs)
	else
		setup["ModelH2G2P"] = 0
	end
	
	# If emissions flag is on, read in emissions related inputs
	if setup["H2CO2Cap"]>=1
		inputs = load_co2_cap_hsc(setup, path, sep, inputs)
	end

	#Check whether or not there is LDS for trucks and H2 storage
	if !haskey(inputs, "Period_Map") && 
		(setup["OperationWrapping"]==1 && (setup["ModelH2Trucks"] == 1 || !isempty(inputs["H2_STOR_LONG_DURATION"])) && (isfile(data_directory*"/Period_map.csv") || isfile(joinpath(data_directory,string(joinpath(setup["TimeDomainReductionFolder"],"Period_map.csv")))))) # Use Time Domain Reduced data for GenX)
		inputs = load_period_map(setup, path, sep, inputs)
	end
	println("HSC Input CSV Files Successfully Read In From $path$sep")

	return inputs
end<|MERGE_RESOLUTION|>--- conflicted
+++ resolved
@@ -48,30 +48,18 @@
     inputs = load_h2_generators_variability(setup, path, sep, inputs)
 
 	# Read input data about power network topology, operating and expansion attributes
-<<<<<<< HEAD
+
 	if setup["ModelH2Pipelines"] == 1
 	    if isfile(string(path,sep,"HSC_pipelines.csv")) 		
 			inputs  = load_h2_pipeline_data(setup, path, sep, inputs)
 		else
 			inputs["H2_P"] = 0
 		end
-=======
-    if isfile(string(path,sep,"HSC_pipelines.csv")) 
-		# Creating flag for other parts of the code
-		setup["ModelH2Pipelines"] = 1
-		inputs  = load_h2_pipeline_data(setup, path, sep, inputs)
-	else
-		inputs["H2_P"] = 0
->>>>>>> 48ddb66f
 	end
 
 	# Read input data about hydrogen transport truck types
 	if setup["ModelH2Trucks"] == 1
 		if isfile(string(path,sep,"HSC_trucks.csv"))
-<<<<<<< HEAD
-=======
-			# Create flag for other parts of the code
->>>>>>> 48ddb66f
 			inputs = load_h2_truck(path, sep, inputs)
 		end
 	end
