"""
DOLPHYN: Decision Optimization for Low-carbon Power and Hydrogen Networks
Copyright (C) 2022,  Massachusetts Institute of Technology
This program is free software; you can redistribute it and/or modify
it under the terms of the GNU General Public License as published by
the Free Software Foundation; either version 2 of the License, or
(at your option) any later version.
This program is distributed in the hope that it will be useful,
but WITHOUT ANY WARRANTY; without even the implied warranty of
MERCHANTABILITY or FITNESS FOR A PARTICULAR PURPOSE.  See the
GNU General Public License for more details.
A complete copy of the GNU General Public License v2 (GPLv2) is available
in LICENSE.txt.  Users uncompressing this from an archive may not have
received this license file.  If not, see <http://www.gnu.org/licenses/>.
"""

using DOLPHYN
using YAML
using LoggingExtras

# Walk into current directory
case_dir = @__DIR__

settings_path = joinpath(case_dir, "Settings")
inputs_path = case_dir

# Loading settings
genx_settings = joinpath(settings_path, "genx_settings.yml") #Settings YAML file path for GenX
hsc_settings = joinpath(settings_path, "hsc_settings.yml") #Settings YAML file path for HSC modelgrated model
mysetup_genx = configure_settings(genx_settings) # mysetup dictionary stores GenX-specific parameters
mysetup_hsc = YAML.load(open(hsc_settings)) # mysetup dictionary stores H2 supply chain-specific parameters
global_settings = joinpath(settings_path, "global_model_settings.yml") # Global settings for inte
mysetup_global = YAML.load(open(global_settings)) # mysetup dictionary stores global settings

mysetup = Dict()
mysetup = merge(mysetup_hsc, mysetup_genx, mysetup_global) #Merge dictionary - value of common keys will be overwritten by value in global_model_settings
mysetup = configure_settings(mysetup)

# Start logging
global Log = mysetup["Log"]

if Log
    logger = FileLogger(mysetup["LogFile"])
    global_logger(logger)
end

### Load DOLPHYN
println("Loading packages")
# push!(LOAD_PATH, src_path)

TDRpath = joinpath(inputs_path, mysetup["TimeDomainReductionFolder"])
if mysetup["TimeDomainReduction"] == 1

    if mysetup["ModelH2"] == 1
        if (!isfile(TDRpath*"/Load_data.csv")) || (!isfile(TDRpath*"/Generators_variability.csv")) || (!isfile(TDRpath*"/Fuels_data.csv")) || (!isfile(TDRpath*"/HSC_generators_variability.csv")) || (!isfile(TDRpath*"/HSC_load_data.csv"))
            print_and_log("Clustering Time Series Data...")
            cluster_inputs(inputs_path, settings_path, mysetup)
        else
            print_and_log("Time Series Data Already Clustered.")
        end
    else
        if (!isfile(TDRpath*"/Load_data.csv")) || (!isfile(TDRpath*"/Generators_variability.csv")) || (!isfile(TDRpath*"/Fuels_data.csv"))
            print_and_log("Clustering Time Series Data...")
            cluster_inputs(inputs_path, settings_path, mysetup)
        else
            print_and_log("Time Series Data Already Clustered.")
        end
    end

end

# ### Configure solver
print_and_log("Configuring Solver")
OPTIMIZER = configure_solver(mysetup["Solver"], settings_path)

# #### Running a case

# ### Load inputs
# print_and_log("Loading Inputs")
 myinputs = Dict() # myinputs dictionary will store read-in data and computed parameters
 myinputs = load_inputs(mysetup, inputs_path)

# ### Load H2 inputs if modeling the hydrogen supply chain
if mysetup["ModelH2"] == 1
    myinputs = load_h2_inputs(myinputs, mysetup, inputs_path)
end

# ### Generate model
# print_and_log("Generating the Optimization Model")
EP = generate_model(mysetup, myinputs, OPTIMIZER)

### Solve model
print_and_log("Solving Model")
EP, solve_time = solve_model(EP, mysetup)
myinputs["solve_time"] = solve_time # Store the model solve time in myinputs

### Write power system output

print_and_log("Writing Output")
outpath = joinpath(inputs_path,"Results")
outpath_GenX = write_outputs(EP, outpath, mysetup, myinputs)

# Write hydrogen supply chain outputs
# outpath_H2 = joinpath(outpath_GenX,"Results_HSC")
if mysetup["ModelH2"] == 1
    write_HSC_outputs(EP, outpath_GenX, mysetup, myinputs)
<<<<<<< HEAD
end 

if mysetup["VisualizeData"] == 1
    dolphyn_viz(case_dir)
end
=======
end

compare_results(outpath_GenX, joinpath(case_dir, "Results"))
>>>>>>> 163870fb
<|MERGE_RESOLUTION|>--- conflicted
+++ resolved
@@ -104,14 +104,10 @@
 # outpath_H2 = joinpath(outpath_GenX,"Results_HSC")
 if mysetup["ModelH2"] == 1
     write_HSC_outputs(EP, outpath_GenX, mysetup, myinputs)
-<<<<<<< HEAD
 end 
 
 if mysetup["VisualizeData"] == 1
     dolphyn_viz(case_dir)
 end
-=======
-end
 
-compare_results(outpath_GenX, joinpath(case_dir, "Results"))
->>>>>>> 163870fb
+compare_results(outpath_GenX, joinpath(case_dir, "Results"))