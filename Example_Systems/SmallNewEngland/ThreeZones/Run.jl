"""
DOLPHYN: Decision Optimization for Low-carbon Power and Hydrogen Networks
Copyright (C) 2022,  Massachusetts Institute of Technology
This program is free software; you can redistribute it and/or modify
it under the terms of the GNU General Public License as published by
the Free Software Foundation; either version 2 of the License, or
(at your option) any later version.
This program is distributed in the hope that it will be useful,
but WITHOUT ANY WARRANTY; without even the implied warranty of
MERCHANTABILITY or FITNESS FOR A PARTICULAR PURPOSE.  See the
GNU General Public License for more details.
A complete copy of the GNU General Public License v2 (GPLv2) is available
in LICENSE.txt.  Users uncompressing this from an archive may not have
received this license file.  If not, see <http://www.gnu.org/licenses/>.
"""

using DOLPHYN
using YAML
using LoggingExtras

# Walk into current directory
case_dir = @__DIR__

settings_path = joinpath(case_dir, "Settings")
inputs_path = case_dir

# Loading settings
genx_settings = joinpath(settings_path, "genx_settings.yml") #Settings YAML file path for GenX
hsc_settings = joinpath(settings_path, "hsc_settings.yml") #Settings YAML file path for HSC modelgrated model
mysetup_genx = configure_settings(genx_settings) # mysetup dictionary stores GenX-specific parameters
mysetup_hsc = YAML.load(open(hsc_settings)) # mysetup dictionary stores H2 supply chain-specific parameters
global_settings = joinpath(settings_path, "global_model_settings.yml") # Global settings for inte
mysetup_global = YAML.load(open(global_settings)) # mysetup dictionary stores global settings

mysetup = Dict()
mysetup = merge(mysetup_hsc, mysetup_genx, mysetup_global) #Merge dictionary - value of common keys will be overwritten by value in global_model_settings
mysetup = configure_settings(mysetup)

# Start logging
global Log = mysetup["Log"]

if Log
    logger = FileLogger(mysetup["LogFile"])
    global_logger(logger)
end

### Load DOLPHYN
println("Loading packages")
# push!(LOAD_PATH, src_path)

TDRpath = joinpath(inputs_path, mysetup["TimeDomainReductionFolder"])
if mysetup["TimeDomainReduction"] == 1

    if mysetup["ModelH2"] == 1
        if (!isfile(TDRpath*"/Load_data.csv")) || (!isfile(TDRpath*"/Generators_variability.csv")) || (!isfile(TDRpath*"/Fuels_data.csv")) || (!isfile(TDRpath*"/HSC_generators_variability.csv")) || (!isfile(TDRpath*"/HSC_load_data.csv"))
            print_and_log("Clustering Time Series Data...")
            cluster_inputs(inputs_path, settings_path, mysetup)
        else
            print_and_log("Time Series Data Already Clustered.")
        end
    else
        if (!isfile(TDRpath*"/Load_data.csv")) || (!isfile(TDRpath*"/Generators_variability.csv")) || (!isfile(TDRpath*"/Fuels_data.csv"))
            print_and_log("Clustering Time Series Data...")
            cluster_inputs(inputs_path, settings_path, mysetup)
        else
            print_and_log("Time Series Data Already Clustered.")
        end
    end

end

# ### Configure solver
print_and_log("Configuring Solver")
OPTIMIZER = configure_solver(mysetup["Solver"], settings_path)

# #### Running a case

# ### Load inputs
# print_and_log("Loading Inputs")
 myinputs = Dict() # myinputs dictionary will store read-in data and computed parameters
 myinputs = load_inputs(mysetup, inputs_path)

# ### Load H2 inputs if modeling the hydrogen supply chain
if mysetup["ModelH2"] == 1
    myinputs = load_h2_inputs(myinputs, mysetup, inputs_path)
end

# ### Generate model
# print_and_log("Generating the Optimization Model")
EP = generate_model(mysetup, myinputs, OPTIMIZER)

### Solve model
print_and_log("Solving Model")
EP, solve_time = solve_model(EP, mysetup)
myinputs["solve_time"] = solve_time # Store the model solve time in myinputs

### Write power system output

print_and_log("Writing Output")
outpath = joinpath(inputs_path,"Results")
outpath_GenX = write_outputs(EP, outpath, mysetup, myinputs)

# Write hydrogen supply chain outputs
# outpath_H2 = joinpath(outpath_GenX,"Results_HSC")
if mysetup["ModelH2"] == 1
    write_HSC_outputs(EP, outpath_GenX, mysetup, myinputs)
end
<<<<<<< HEAD
  
if mysetup["VisualizeData"] == 1
    dolphyn_viz(case_dir)
end
=======

compare_results(outpath_GenX, joinpath(case_dir, "Results"))
>>>>>>> 163870fb
<|MERGE_RESOLUTION|>--- conflicted
+++ resolved
@@ -105,12 +105,9 @@
 if mysetup["ModelH2"] == 1
     write_HSC_outputs(EP, outpath_GenX, mysetup, myinputs)
 end
-<<<<<<< HEAD
   
 if mysetup["VisualizeData"] == 1
     dolphyn_viz(case_dir)
 end
-=======
 
 compare_results(outpath_GenX, joinpath(case_dir, "Results"))
->>>>>>> 163870fb
