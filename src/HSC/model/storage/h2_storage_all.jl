--- conflicted
+++ resolved
@@ -185,13 +185,8 @@
 	# Links state of charge in first time step with decisions in last time step of each subperiod
 	# We use a modified formulation of this constraint (cSoCBalLongDurationStorageStart) when operations wrapping and long duration storage are being modeled
 	
-<<<<<<< HEAD
-	if setup["OperationWrapping"] == 1 && !isempty(inputs["H2_STOR_LONG_DURATION"]) # Apply constraints to those storage technologies with short duration only
-		@constraint(EP, cH2SoCBalStart[t in START_SUBPERIODS, y in H2_STOR_LONG_DURATION], EP[:vH2S][y,t] ==
-=======
 	if setup["OperationWrapping"] == 1 && !isempty(H2_STOR_LONG_DURATION)  && !isempty(H2_STOR_SHORT_DURATION) # Apply constraints to those storage technologies with short duration only (if non-empty)
 		@constraint(EP, cH2SoCBalStart[t in START_SUBPERIODS, y in H2_STOR_SHORT_DURATION], EP[:vH2S][y,t] ==
->>>>>>> 24482e82
 			EP[:vH2S][y,t+hours_per_subperiod-1]-(1/dfH2Gen[!,:H2Stor_eff_discharge][y]*EP[:vH2Gen][y,t])
 			+(dfH2Gen[!,:H2Stor_eff_charge][y]*EP[:vH2_CHARGE_STOR][y,t])-(dfH2Gen[!,:H2Stor_self_discharge_rate_p_hour][y]*EP[:vH2S][y,t+hours_per_subperiod-1]))
 	else # Apply constraints to all storage technologies
