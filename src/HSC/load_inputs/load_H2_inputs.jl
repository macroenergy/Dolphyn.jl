--- conflicted
+++ resolved
@@ -47,14 +47,6 @@
     inputs = load_h2_generators_variability(setup, path, sep, inputs)
 
 	# Read input data about power network topology, operating and expansion attributes
-<<<<<<< HEAD
-    if isfile(string(path,sep,"HSC_pipelines.csv")) 		
-		inputs  = load_h2_pipeline_data(setup, path, sep, inputs)
-		setup["ModelH2Pipelines"] = 1
-	else
-		setup["ModelH2Pipelines"] = 0
-		inputs["H2_P"] = 0 # Why is this here?
-=======
 
 	if setup["ModelH2Pipelines"] == 1
 	    if isfile(string(path,sep,"HSC_pipelines.csv")) 		
@@ -62,7 +54,6 @@
 		else
 			inputs["H2_P"] = 0
 		end
->>>>>>> 1a8c3bf3
 	end
 	
 
