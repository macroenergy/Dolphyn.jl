--- conflicted
+++ resolved
@@ -58,17 +58,6 @@
 		cTruckVar = 0
 	end
 
-<<<<<<< HEAD
-	dfH2Cost = DataFrame(Costs = ["cH2Total", "cH2Fix_Gen", "cH2Fix_G2P", "cH2Var", "cH2NSE", "cH2Start", "cNetworkExp"])
-	if setup["ParameterScale"]==1 # Convert costs in millions to $
-		cH2Var = (value(EP[:eTotalCH2GenVarOut])+ (!isempty(inputs["H2_FLEX"]) ? value(EP[:eTotalCH2VarFlexIn]) : 0) + (!isempty(inputs["H2_STOR_ALL"]) ? value(EP[:eTotalCVarH2StorIn]) : 0) + cG2PVar)* (ModelScalingFactor^2)
-		cH2Fix_Gen = (value(EP[:eTotalH2GenCFix])+ (!isempty(inputs["H2_STOR_ALL"]) ? value(EP[:eTotalCFixH2Energy]) +value(EP[:eTotalCFixH2Charge]) : 0))*ModelScalingFactor^2
-		cH2Fix_G2P = cG2PFix * ModelScalingFactor^2
-	else
-		cH2Var = (value(EP[:eTotalCH2GenVarOut])+ (!isempty(inputs["H2_FLEX"]) ? value(EP[:eTotalCH2VarFlexIn]) : 0)+ (!isempty(inputs["H2_STOR_ALL"]) ? value(EP[:eTotalCVarH2StorIn]) : 0) + cG2PVar)
-		cH2Fix_Gen = (value(EP[:eTotalH2GenCFix])+ (!isempty(inputs["H2_STOR_ALL"]) ? value(EP[:eTotalCFixH2Energy]) +value(EP[:eTotalCFixH2Charge]) : 0) + cG2PFix)
-		cH2Fix_G2P = cG2PFix
-=======
 	dfH2Cost = DataFrame(Costs = ["cH2Total", "cH2Fix_Gen", "cH2Fix_G2P", "cH2Fix_Stor", "cH2Fix_Truck", "cH2Var", "cH2NSE", "cH2Start", "cNetworkExp"])
 	if setup["ParameterScale"]==1 # Convert costs in millions to $
 		cH2Var = (value(EP[:eTotalCH2GenVarOut]) + (!isempty(inputs["H2_FLEX"]) ? value(EP[:eTotalCH2VarFlexIn]) : 0) + (!isempty(inputs["H2_STOR_ALL"]) ? value(EP[:eTotalCVarH2StorIn]) : 0) + cG2PVar + cTruckVar) * ModelScalingFactor^2
@@ -82,7 +71,6 @@
 		cH2Fix_G2P = cG2PFix
 		cH2Var_G2P = cG2PVar
 		cH2Fix_Stor = ((!isempty(inputs["H2_STOR_ALL"]) ? value(EP[:eTotalCFixH2Energy]) + value(EP[:eTotalCFixH2Charge]) : 0))
->>>>>>> 47bbd251
 	end
 
 	# Adding emissions penalty to variable cost depending on type of emissions policy constraint
@@ -99,12 +87,7 @@
 		end
 	end
 
-<<<<<<< HEAD
-	if Z >1
-		
-=======
 	if Z > 1
->>>>>>> 47bbd251
 		if setup["ModelH2Pipelines"] == 1
 			if setup["ParameterScale"]==1 # Convert costs in millions to $
 				cH2NetworkExpCost = value(EP[:eCH2Pipe])*ModelScalingFactor^2
@@ -112,22 +95,11 @@
 				cH2NetworkExpCost = value(EP[:eCH2Pipe])
 			end
 		end
-<<<<<<< HEAD
-
-		cH2NetworkExpCost=0
-	end
-
-	 
-    cH2Total = cH2Var + cH2Fix_Gen + cH2Fix_G2P + cH2Start + value(EP[:eTotalH2CNSE]) +cH2NetworkExpCost
-
-    dfH2Cost[!,Symbol("Total")] = [cH2Total, cH2Fix_Gen, cH2Fix_G2P, cH2Var, value(EP[:eTotalH2CNSE]), cH2Start,cH2NetworkExpCost]
-=======
 	else
 		cH2NetworkExpCost=0
 	end
 
     cH2Total = cH2Var + cH2Fix_Gen + cH2Fix_G2P + cH2Fix_Stor + cH2Fix_Truck + cH2Start + value(EP[:eTotalH2CNSE]) + cH2NetworkExpCost
->>>>>>> 47bbd251
 
     dfH2Cost[!,Symbol("Total")] = [cH2Total, cH2Fix_Gen, cH2Fix_G2P, cH2Fix_Stor, cH2Fix_Truck, cH2Var, value(EP[:eTotalH2CNSE]), cH2Start,cH2NetworkExpCost]
 
@@ -135,11 +107,8 @@
 		tempCTotal = 0
 		tempCFix_Gen = 0
 		tempCFix_G2P = 0
-<<<<<<< HEAD
-=======
 		tempCVar_G2P = 0
 		tempCFix_Stor = 0
->>>>>>> 47bbd251
 		tempCVar = 0
 		tempCStart = 0
 
@@ -151,11 +120,6 @@
 
 		for y in dfH2Gen[dfH2Gen[!,:Zone].==z,:][!,:R_ID]
 			tempCFix_Gen = tempCFix_Gen +
-<<<<<<< HEAD
-				(y in inputs["H2_STOR_ALL"] ? value.(EP[:eCFixH2Energy])[y] : 0) +
-				(y in inputs["H2_STOR_ALL"] ? value.(EP[:eCFixH2Charge])[y] : 0) +
-=======
->>>>>>> 47bbd251
 				value.(EP[:eH2GenCFix])[y]
 			tempCVar = tempCVar +
 				(y in inputs["H2_STOR_ALL"] ? sum(value.(EP[:eCVarH2Stor_in])[y,:]) : 0) +
@@ -187,11 +151,7 @@
 			for  y in dfH2G2P[dfH2G2P[!,:Zone].==z,:][!,:R_ID]
 
 				tempCFix_G2P += value.(EP[:eH2G2PCFix])[y]
-<<<<<<< HEAD
-				tempCVar += sum(value.(EP[:eCH2G2PVar_out])[y,:])
-=======
 				tempCVar_G2P += sum(value.(EP[:eCH2G2PVar_out])[y,:])
->>>>>>> 47bbd251
 				tempCTotal += value.(EP[:eH2G2PCFix])[y] + sum(value.(EP[:eCH2G2PVar_out])[y,:])
 
 				if !isempty(inputs["H2_G2P_COMMIT"])
@@ -204,18 +164,11 @@
 		end
 
 
-<<<<<<< HEAD
-		
-		if setup["ParameterScale"] == 1 # Convert costs in millions to $
-			tempCFix_Gen = tempCFix_Gen * (ModelScalingFactor^2)
-			tempCFix_G2P = tempCFix_G2P * (ModelScalingFactor^2)
-=======
 		if setup["ParameterScale"] == 1 # Convert costs in millions to $
 			tempCFix_Gen = tempCFix_Gen * (ModelScalingFactor^2)
 			tempCFix_G2P = tempCFix_G2P * (ModelScalingFactor^2)
 			tempCVar_G2P = tempCVar_G2P * (ModelScalingFactor^2)
 			tempCFix_Stor = tempCFix_Stor * (ModelScalingFactor^2)
->>>>>>> 47bbd251
 			tempCVar = tempCVar * (ModelScalingFactor^2)
 			tempCTotal = tempCTotal * (ModelScalingFactor^2)
 			tempCStart = tempCStart * (ModelScalingFactor^2)
@@ -234,14 +187,8 @@
 			tempCNSE = sum(value.(EP[:eH2CNSE])[:,:,z])
 		end
 
-<<<<<<< HEAD
-		dfH2Cost[!,Symbol("Zone$z")] = [tempCTotal, tempCFix_Gen, tempCFix_G2P, tempCVar, tempCNSE, tempCStart,"-"]
-	end
-	CSV.write(string(path,sep,"HSC_costs.csv"), dfH2Cost)
-=======
 		dfH2Cost[!,Symbol("Zone$z")] = [tempCTotal, tempCFix_Gen, tempCFix_G2P, tempCFix_Stor, "-", tempCVar, tempCNSE, tempCStart, "-"]
 
 end
 	CSV.write(string(path, sep, "HSC_costs.csv"), dfH2Cost)
->>>>>>> 47bbd251
 end