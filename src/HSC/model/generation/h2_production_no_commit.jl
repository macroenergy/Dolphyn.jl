"""
DOLPHYN: Decision Optimization for Low-carbon Power and Hydrogen Networks
Copyright (C) 2021, Massachusetts Institute of Technology and Peking University
This program is free software; you can redistribute it and/or modify
it under the terms of the GNU General Public License as published by
the Free Software Foundation; either version 2 of the License, or
(at your option) any later version.
This program is distributed in the hope that it will be useful,
but WITHOUT ANY WARRANTY; without even the implied warranty of
MERCHANTABILITY or FITNESS FOR A PARTICULAR PURPOSE.
See the GNU General Public License for more details.
A complete copy of the GNU General Public License v2 (GPLv2) is available
in LICENSE.txt. Users uncompressing this from an archive may not have
received this license file. If not, see <http://www.gnu.org/licenses/>.
"""

@doc raw"""
    h2_generation(EP::Model, inputs::Dict, UCommit::Int, Reserves::Int)

The h2_generation module creates decision variables, expressions, and constraints related to various hydrogen generation technologies (electrolyzers, natural gas reforming etc.) without unit commitment constraints

"""
function h2_production_no_commit(EP::Model, inputs::Dict,setup::Dict)

	println("H2 Production (No Unit Commitment) Module")

	#Rename H2Gen dataframe
	dfH2Gen = inputs["dfH2Gen"]

	T = inputs["T"]     # Number of time steps (hours)
	Z = inputs["Z"]     # Number of zones
	H = inputs["H2_GEN"]		#NUmber of hydrogen generation units

	H2_GEN_NO_COMMIT = inputs["H2_GEN_NO_COMMIT"]

	#Define start subperiods and interior subperiods
	START_SUBPERIODS = inputs["START_SUBPERIODS"]
	INTERIOR_SUBPERIODS = inputs["INTERIOR_SUBPERIODS"]
	hours_per_subperiod = inputs["hours_per_subperiod"] #total number of hours per subperiod

	###Expressions###

	#H2 Balance expressions
	@expression(EP, eH2GenNoCommit[z=1:Z, t=1:T],
	sum(EP[:vH2Gen][k,t] for k in intersect(H2_GEN_NO_COMMIT, dfH2Gen[dfH2Gen[!,:Zone].==z,:][!,:R_ID])))

	EP[:eH2Balance] += eH2GenNoCommit

<<<<<<< HEAD
	#Power Consumption for H2 Generation
	#Power Consumption for H2 Generation
	if setup["ParameterScale"] ==1 # IF ParameterScale = 1, power system operation/capacity modeled in GW rather than MW
		@expression(EP, ePowerBalanceH2GenNoCommit[z=1:Z, t=1:T],
		sum(EP[:vP2G][k,t]/ModelScalingFactor for k in intersect(H2_GEN_NO_COMMIT, dfH2Gen[dfH2Gen[!,:Zone].==z,:][!,:R_ID])))

	else # IF ParameterScale = 0, power system operation/capacity modeled in MW so no scaling of H2 related power consumption
		@expression(EP, ePowerBalanceH2GenNoCommit[z=1:Z, t=1:T],
=======
	# Power Consumption for H2 Generation
	if setup["ParameterScale"] ==1 # IF ParameterScale = 1, power system operation/capacity modeled in GW rather than MW
		@expression(EP, ePowerBalanceH2GenNoCommit[t=1:T, z=1:Z],
		sum(EP[:vP2G][k,t]/ModelScalingFactor for k in intersect(H2_GEN_NO_COMMIT, dfH2Gen[dfH2Gen[!,:Zone].==z,:][!,:R_ID])))

	else # IF ParameterScale = 0, power system operation/capacity modeled in MW so no scaling of H2 related power consumption
		@expression(EP, ePowerBalanceH2GenNoCommit[t=1:T, z=1:Z],
>>>>>>> d927269b
		sum(EP[:vP2G][k,t] for k in intersect(H2_GEN_NO_COMMIT, dfH2Gen[dfH2Gen[!,:Zone].==z,:][!,:R_ID])))
	end

	EP[:ePowerBalance] += -ePowerBalanceH2GenNoCommit

<<<<<<< HEAD
	##For CO2 Polcy constraint right hand side development - power consumption by zone and each time step
=======
	## For CO2 Polcy constraint right hand side development - power consumption by zone and each time step
>>>>>>> d927269b
	EP[:eH2NetpowerConsumptionByAll] += ePowerBalanceH2GenNoCommit

	###Constraints###
	# Power and natural gas consumption associated with H2 generation in each time step
	@constraints(EP, begin
		#Power Balance
		[k in H2_GEN_NO_COMMIT, t = 1:T], EP[:vP2G][k,t] == EP[:vH2Gen][k,t] * dfH2Gen[!,:etaP2G_MWh_p_tonne][k]
	end)

	@constraints(EP, begin
	# Maximum power generated per technology "k" at hour "t"
	[k in H2_GEN_NO_COMMIT, t=1:T], EP[:vH2Gen][k,t] <= EP[:eH2GenTotalCap][k]* inputs["pH2_Max"][k,t]
	end)

	#Ramping cosntraints
	@constraints(EP, begin

		## Maximum ramp up between consecutive hours
		# Start Hours: Links last time step with first time step, ensuring position in hour 1 is within eligible ramp of final hour position
		# NOTE: We should make wrap-around a configurable option
		[k in H2_GEN_NO_COMMIT, t in START_SUBPERIODS], EP[:vH2Gen][k,t]-EP[:vH2Gen][k,(t + hours_per_subperiod-1)] <= dfH2Gen[!,:Ramp_Up_Percentage][k] * EP[:eH2GenTotalCap][k]

		# Interior Hours
		[k in H2_GEN_NO_COMMIT, t in INTERIOR_SUBPERIODS], EP[:vH2Gen][k,t]-EP[:vH2Gen][k,t-1] <= dfH2Gen[!,:Ramp_Up_Percentage][k]*EP[:eH2GenTotalCap][k]

		## Maximum ramp down between consecutive hours
		# Start Hours: Links last time step with first time step, ensuring position in hour 1 is within eligible ramp of final hour position
		[k in H2_GEN_NO_COMMIT, t in START_SUBPERIODS], EP[:vH2Gen][k,(t+hours_per_subperiod-1)] - EP[:vH2Gen][k,t] <= dfH2Gen[!,:Ramp_Down_Percentage][k] * EP[:eH2GenTotalCap][k]

		# Interior Hours
		[k in H2_GEN_NO_COMMIT, t in INTERIOR_SUBPERIODS], EP[:vH2Gen][k,t-1] - EP[:vH2Gen][k,t] <= dfH2Gen[!,:Ramp_Down_Percentage][k] * EP[:eH2GenTotalCap][k]

	end)

	return EP

end<|MERGE_RESOLUTION|>--- conflicted
+++ resolved
@@ -29,7 +29,7 @@
 
 	T = inputs["T"]     # Number of time steps (hours)
 	Z = inputs["Z"]     # Number of zones
-	H = inputs["H2_GEN"]		#NUmber of hydrogen generation units
+	H = inputs["H2_GEN"]# Number of hydrogen generation units
 
 	H2_GEN_NO_COMMIT = inputs["H2_GEN_NO_COMMIT"]
 
@@ -41,39 +41,25 @@
 	###Expressions###
 
 	#H2 Balance expressions
-	@expression(EP, eH2GenNoCommit[z=1:Z, t=1:T],
+	@expression(EP, eH2GenNoCommit[z = 1:Z, t = 1:T],
 	sum(EP[:vH2Gen][k,t] for k in intersect(H2_GEN_NO_COMMIT, dfH2Gen[dfH2Gen[!,:Zone].==z,:][!,:R_ID])))
 
 	EP[:eH2Balance] += eH2GenNoCommit
 
-<<<<<<< HEAD
 	#Power Consumption for H2 Generation
 	#Power Consumption for H2 Generation
-	if setup["ParameterScale"] ==1 # IF ParameterScale = 1, power system operation/capacity modeled in GW rather than MW
-		@expression(EP, ePowerBalanceH2GenNoCommit[z=1:Z, t=1:T],
-		sum(EP[:vP2G][k,t]/ModelScalingFactor for k in intersect(H2_GEN_NO_COMMIT, dfH2Gen[dfH2Gen[!,:Zone].==z,:][!,:R_ID])))
-
-	else # IF ParameterScale = 0, power system operation/capacity modeled in MW so no scaling of H2 related power consumption
-		@expression(EP, ePowerBalanceH2GenNoCommit[z=1:Z, t=1:T],
-=======
-	# Power Consumption for H2 Generation
-	if setup["ParameterScale"] ==1 # IF ParameterScale = 1, power system operation/capacity modeled in GW rather than MW
-		@expression(EP, ePowerBalanceH2GenNoCommit[t=1:T, z=1:Z],
+	if setup["ParameterScale"] == 1 # IF ParameterScale = 1, power system operation/capacity modeled in GW rather than MW
+		@expression(EP, ePowerBalanceH2GenNoCommit[z = 1:Z, t = 1:T],
 		sum(EP[:vP2G][k,t]/ModelScalingFactor for k in intersect(H2_GEN_NO_COMMIT, dfH2Gen[dfH2Gen[!,:Zone].==z,:][!,:R_ID])))
 
 	else # IF ParameterScale = 0, power system operation/capacity modeled in MW so no scaling of H2 related power consumption
 		@expression(EP, ePowerBalanceH2GenNoCommit[t=1:T, z=1:Z],
->>>>>>> d927269b
 		sum(EP[:vP2G][k,t] for k in intersect(H2_GEN_NO_COMMIT, dfH2Gen[dfH2Gen[!,:Zone].==z,:][!,:R_ID])))
 	end
 
 	EP[:ePowerBalance] += -ePowerBalanceH2GenNoCommit
 
-<<<<<<< HEAD
-	##For CO2 Polcy constraint right hand side development - power consumption by zone and each time step
-=======
 	## For CO2 Polcy constraint right hand side development - power consumption by zone and each time step
->>>>>>> d927269b
 	EP[:eH2NetpowerConsumptionByAll] += ePowerBalanceH2GenNoCommit
 
 	###Constraints###
@@ -88,7 +74,7 @@
 	[k in H2_GEN_NO_COMMIT, t=1:T], EP[:vH2Gen][k,t] <= EP[:eH2GenTotalCap][k]* inputs["pH2_Max"][k,t]
 	end)
 
-	#Ramping cosntraints
+	# Ramping cosntraints
 	@constraints(EP, begin
 
 		## Maximum ramp up between consecutive hours
