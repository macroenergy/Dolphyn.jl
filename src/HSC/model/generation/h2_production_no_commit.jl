--- conflicted
+++ resolved
@@ -71,116 +71,6 @@
 """
 function h2_production_no_commit(EP::Model, inputs::Dict,setup::Dict)
 
-<<<<<<< HEAD
-	print_and_log("H2 Production (No Unit Commitment) Module")
-	
-	#Rename H2Gen dataframe
-	dfH2Gen = inputs["dfH2Gen"]
-
-	T = inputs["T"]     # Number of time steps (hours)
-	Z = inputs["Z"]     # Number of zones
-	H = inputs["H2_GEN"]		#NUmber of hydrogen generation units 
-	
-	H2_GAS_NO_COMMIT = inputs["H2_GEN_NO_COMMIT"]
-
-	if setup["ModelH2Liquid"] ==1
-		H2_LIQ_NO_COMMIT = inputs["H2_LIQ_NO_COMMIT"]
-		H2_EVAP_NO_COMMIT = inputs["H2_EVAP_NO_COMMIT"]
-		H2_GEN_NO_COMMIT = union(H2_GAS_NO_COMMIT, H2_LIQ_NO_COMMIT, H2_EVAP_NO_COMMIT)
-	else
-		H2_GEN_NO_COMMIT = H2_GAS_NO_COMMIT
-	end
-
-	#Define start subperiods and interior subperiods
-	START_SUBPERIODS = inputs["START_SUBPERIODS"]
-	INTERIOR_SUBPERIODS = inputs["INTERIOR_SUBPERIODS"]
-	hours_per_subperiod = inputs["hours_per_subperiod"] #total number of hours per subperiod
-
-	###Expressions###
-
-	#H2 Balance expressions
-	@expression(EP, eH2GenNoCommit[t=1:T, z=1:Z],
-	sum(EP[:vH2Gen][k,t] for k in intersect(H2_GAS_NO_COMMIT, dfH2Gen[dfH2Gen[!,:Zone].==z,:][!,:R_ID])))
-
-	EP[:eH2Balance] += eH2GenNoCommit
-
-	if setup["ModelH2Liquid"]==1
-		#H2 LIQUID Balance expressions
-		@expression(EP, eH2LiqNoCommit[t=1:T, z=1:Z],
-		sum(EP[:vH2Gen][k,t] for k in intersect(H2_LIQ_NO_COMMIT, dfH2Gen[dfH2Gen[!,:Zone].==z,:][!,:R_ID])))
-
-		# Add Liquid H2 to liquid balance, AND REMOVE it from the gas balance
-		EP[:eH2Balance] -= eH2LiqNoCommit
-		EP[:eH2LiqBalance] += eH2LiqNoCommit
-
-		#H2 Evaporation Balance expressions
-		if !isempty(H2_EVAP_NO_COMMIT)
-			@expression(EP, eH2EvapNoCommit[t=1:T, z=1:Z],
-			sum(EP[:vH2Gen][k,t] for k in intersect(H2_EVAP_NO_COMMIT, dfH2Gen[dfH2Gen[!,:Zone].==z,:][!,:R_ID])))
-
-			# Add evaporated H2 to gas balance, AND REMOVE it from the liquid balance
-			EP[:eH2Balance] += eH2EvapNoCommit
-			EP[:eH2LiqBalance] -= eH2EvapNoCommit
-		end
-	end
-
-	#Power Consumption for H2 Generation
-	#Power Consumption for H2 Generation
-	if setup["ParameterScale"] ==1 # IF ParameterScale = 1, power system operation/capacity modeled in GW rather than MW 
-		@expression(EP, ePowerBalanceH2GenNoCommit[t=1:T, z=1:Z],
-		sum(EP[:vP2G][k,t]/ModelScalingFactor for k in intersect(H2_GEN_NO_COMMIT, dfH2Gen[dfH2Gen[!,:Zone].==z,:][!,:R_ID]))) 
-
-	else # IF ParameterScale = 0, power system operation/capacity modeled in MW so no scaling of H2 related power consumption
-		@expression(EP, ePowerBalanceH2GenNoCommit[t=1:T, z=1:Z],
-		sum(EP[:vP2G][k,t] for k in intersect(H2_GEN_NO_COMMIT, dfH2Gen[dfH2Gen[!,:Zone].==z,:][!,:R_ID]))) 
-	end
-
-	EP[:ePowerBalance] += -ePowerBalanceH2GenNoCommit
-
-
-	##For CO2 Polcy constraint right hand side development - power consumption by zone and each time step
-	EP[:eH2NetpowerConsumptionByAll] += ePowerBalanceH2GenNoCommit
-
-
-	###Constraints###
-	# Power and natural gas consumption associated with H2 generation in each time step
-	@constraints(EP, begin
-		#Power Balance
-		[k in H2_GEN_NO_COMMIT, t = 1:T], EP[:vP2G][k,t] == EP[:vH2Gen][k,t] * dfH2Gen[!,:etaP2G_MWh_p_tonne][k]
-	end)
-	
-	@constraints(EP, begin
-	# Maximum power generated per technology "k" at hour "t"
-	[k in H2_GEN_NO_COMMIT, t=1:T], EP[:vH2Gen][k,t] <= EP[:eH2GenTotalCap][k]* inputs["pH2_Max"][k,t]
-	end)
-
-	@constraints(EP, begin
-	# Minimum power generated per technology "k" at hour "t"
-	[k in H2_GEN_NO_COMMIT, t=1:T], EP[:vH2Gen][k,t] >= EP[:eH2GenTotalCap][k]*dfH2Gen[!,:H2Gen_min_output][k]
-	end)
-
-	#Ramping cosntraints 
-	@constraints(EP, begin
-
-		## Maximum ramp up between consecutive hours
-		# Start Hours: Links last time step with first time step, ensuring position in hour 1 is within eligible ramp of final hour position
-		# NOTE: We should make wrap-around a configurable option
-		[k in H2_GEN_NO_COMMIT, t in START_SUBPERIODS], EP[:vH2Gen][k,t]-EP[:vH2Gen][k,(t + hours_per_subperiod-1)] <= dfH2Gen[!,:Ramp_Up_Percentage][k] * EP[:eH2GenTotalCap][k]
-
-		# Interior Hours
-		[k in H2_GEN_NO_COMMIT, t in INTERIOR_SUBPERIODS], EP[:vH2Gen][k,t]-EP[:vH2Gen][k,t-1] <= dfH2Gen[!,:Ramp_Up_Percentage][k]*EP[:eH2GenTotalCap][k]
-
-		## Maximum ramp down between consecutive hours
-		# Start Hours: Links last time step with first time step, ensuring position in hour 1 is within eligible ramp of final hour position
-		[k in H2_GEN_NO_COMMIT, t in START_SUBPERIODS], EP[:vH2Gen][k,(t+hours_per_subperiod-1)] - EP[:vH2Gen][k,t] <= dfH2Gen[!,:Ramp_Down_Percentage][k] * EP[:eH2GenTotalCap][k]
-
-		# Interior Hours
-		[k in H2_GEN_NO_COMMIT, t in INTERIOR_SUBPERIODS], EP[:vH2Gen][k,t-1] - EP[:vH2Gen][k,t] <= dfH2Gen[!,:Ramp_Down_Percentage][k] * EP[:eH2GenTotalCap][k]
-	
-	end)
-
-	return EP
-=======
     print_and_log("H2 Production (No Unit Commitment) Module")
     
     #Rename H2Gen dataframe
@@ -288,7 +178,6 @@
     end)
 
     return EP
->>>>>>> 5c9c437b
 
 end
 
