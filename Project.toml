--- conflicted
+++ resolved
@@ -46,15 +46,10 @@
 Documenter = "0.27.3"
 DocumenterTools = "0.1.13"
 GLPK = "0.14.12"
-<<<<<<< HEAD
+Gurobi = "0.11"
 Ipopt = "0.7.0, 1"
-JuMP = "0.21.8"
-=======
-Gurobi = "0.11"
-Ipopt = "0.7.0"
 JuMP = "0.21.8, 1"
 MathOptInterface = "1"
->>>>>>> d76dd47c
 MathProgBase = "0.7.8"
 OrdinaryDiffEq = "5.60.1, 6"
 QuasiMonteCarlo = "0.2.3"
